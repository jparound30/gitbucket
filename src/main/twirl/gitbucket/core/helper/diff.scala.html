--- conflicted
+++ resolved
@@ -47,10 +47,6 @@
     <tr>
       <th style="font-weight: normal; line-height: 27px;" class="box-header">
         @if(diff.changeType == ChangeType.COPY || diff.changeType == ChangeType.RENAME){
-<<<<<<< HEAD
-          <i class="octicon octicon-diff-renamed"> @diff.oldPath -> @diff.newPath
-=======
->>>>>>> e576178e
           @if(newCommitId.isDefined){
             <div class="pull-right align-right">
               <label class="checkbox" style="display: inline-block;"><input type="checkbox" class="ignore-whitespace" value="1"/>Ignore Space</label>
@@ -59,18 +55,10 @@
             </div>
           }
           <span class="diffstat">
-            <img src="@assets/common/images/diff_move.png"/>
+            <i class="octicon octicon-diff-renamed"></i>
           </span> @diff.oldPath -> @diff.newPath
         }
         @if(diff.changeType == ChangeType.ADD || diff.changeType == ChangeType.MODIFY){
-<<<<<<< HEAD
-          @if(diff.changeType == ChangeType.ADD){
-            <i class="octicon octicon-diff-added">
-          }else{
-            <i class="octicon octicon-diff-modified">
-          } @diff.newPath
-=======
->>>>>>> e576178e
           @if(newCommitId.isDefined){
             <div class="pull-right align-right">
               <label class="checkbox" style="display: inline-block;"><input type="checkbox" class="ignore-whitespace" value="1"/>Ignore Space</label>
@@ -80,18 +68,14 @@
           }
           <span class="diffstat">
           @if(diff.changeType == ChangeType.ADD){
-            <img src="@assets/common/images/diff_add.png"/>
+            <i class="octicon octicon-diff-added"></i>
           }else{
-            <img src="@assets/common/images/diff_edit.png"/>
+            <i class="octicon octicon-diff-modified"></i>
           }
           </span>
           @diff.newPath
         }
         @if(diff.changeType == ChangeType.DELETE){
-<<<<<<< HEAD
-          <i class="octicon octicon-diff-removed"> @diff.oldPath
-=======
->>>>>>> e576178e
           @if(oldCommitId.isDefined){
             <div class="pull-right align-right">
               <label class="checkbox" style="display: inline-block;"><input type="checkbox" class="toggle-notes" checked><span>Show notes</span></label>
@@ -99,7 +83,7 @@
             </div>
           }
           <span class="diffstat">
-            <img src="@assets/common/images/diff_delete.png"/>
+            <i class="octicon octicon-diff-removed"></i>
           </span> @diff.oldPath
         }
       </th>

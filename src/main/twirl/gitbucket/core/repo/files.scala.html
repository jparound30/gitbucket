--- conflicted
+++ resolved
@@ -14,19 +14,16 @@
 @html.main(s"${repository.owner}/${repository.name}", Some(repository)) {
   @html.menu("code", repository, Some(branch), pathList.isEmpty, groupNames.isEmpty, info, error){
     <div class="head">
-<<<<<<< HEAD
       <div class="pull-right">
         @if(pathList.nonEmpty){
           <a href="@url(repository)/commits/@encodeRefName(branch)/@pathList.mkString("/")" class="btn btn-mini" data-toggle="tooltip" data-placement="bottom" title="Browse commits for this branch"><i class="icon icon-time"></i></a>
         }
       </div>
-=======
       @branchPullRequest.map{ case (pullRequest, issue) =>
         <a href="@url(repository)/pull/@pullRequest.issueId" class="btn btn-pullrequest-branch btn-mini" title="@issue.title" data-toggle="tooltip">#@pullRequest.issueId</a>
       }.getOrElse{
         <a href="@url(repository)/compare?head=@urlEncode(encodeRefName(branch))" class="btn btn-success btn-mini"><i class="icon-white icon-retweet" data-toggle="tooltip" title="Compare, review, create a pull request"></i></a>
       }
->>>>>>> ab19d473
       @helper.html.branchcontrol(
         branch,
         repository,

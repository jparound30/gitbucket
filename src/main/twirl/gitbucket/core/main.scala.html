--- conflicted
+++ resolved
@@ -12,14 +12,7 @@
     <meta name="viewport" content="width=device-width, initial-scale=1.0">
     <link href="@assets/vendors/bootstrap/css/bootstrap.css" rel="stylesheet">
     <link href="@assets/vendors/bootstrap/css/bootstrap-responsive.css" rel="stylesheet">
-<<<<<<< HEAD
-    <!-- HTML5 shim, for IE6-8 support of HTML5 elements -->
-    <!--[if lt IE 9]>
-      <script src="@assets/vendors/bootstrap/js/html5shiv.js"></script>
-    <![endif]-->
     <link href="@assets/vendors/octicons/octicons.css" rel="stylesheet">
-=======
->>>>>>> e576178e
     <link href="@assets/vendors/datepicker/css/datepicker.css" rel="stylesheet">
     <link href="@assets/vendors/colorpicker/css/bootstrap-colorpicker.css" rel="stylesheet">
     <link href="@assets/vendors/google-code-prettify/prettify.css" type="text/css" rel="stylesheet"/>
@@ -66,19 +59,11 @@
                   <li><a href="@path/new">New repository</a></li>
                   <li><a href="@path/groups/new">New group</a></li>
                 </ul>
-<<<<<<< HEAD
-                <a href="@url(loginAccount.get.userName)/_edit" class="menu" data-toggle="tooltip" data-placement="bottom" title="Account settings"><i class="octicon octicon-gear"></i></a>
+                <a href="@url(loginAccount.get.userName)/_edit" class="menu" data-toggle="tooltip" data-placement="bottom" title="Account settings"><i class="octicon octicon-gear" aria-label="Account settings"></i></a>
                 @if(loginAccount.get.isAdmin){
-                  <a href="@path/admin/users" class="menu" data-toggle="tooltip" data-placement="bottom" title="Administration"><i class="octicon octicon-settings"></i></a>
+                  <a href="@path/admin/users" class="menu" data-toggle="tooltip" data-placement="bottom" title="Administration"><i class="octicon octicon-settings" aria-label="Administration"></i></a>
                 }
-                <a href="@path/signout" class="menu-last" data-toggle="tooltip" data-placement="bottom" title="Sign out"><i class="octicon octicon-sign-out"></i></a>
-=======
-                <a href="@url(loginAccount.get.userName)/_edit" class="menu" data-toggle="tooltip" data-placement="bottom" title="Account settings"><i class="icon-user" aria-label="Account settings"></i></a>
-                @if(loginAccount.get.isAdmin){
-                  <a href="@path/admin/users" class="menu" data-toggle="tooltip" data-placement="bottom" title="Administration"><i class="icon-wrench" aria-label="Administration"></i></a>
-                }
-                <a href="@path/signout" class="menu-last" data-toggle="tooltip" data-placement="bottom" title="Sign out"><i class="icon-share-alt" aria-label="Sign out"></i></a>
->>>>>>> e576178e
+                <a href="@path/signout" class="menu-last" data-toggle="tooltip" data-placement="bottom" title="Sign out"><i class="octicon octicon-sign-out" aria-label="Sign out"></i></a>
               } else {
                 <a href="@path/signin?redirect=@urlEncode(currentPath)" class="btn btn-last" id="signin">Sign in</a>
               }

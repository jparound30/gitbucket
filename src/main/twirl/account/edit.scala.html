@(account: model.Account, settings: service.SystemSettingsService.SystemSettings, info: Option[Any])(implicit context: app.Context)
@import context._
@import view.helpers._
<<<<<<< HEAD
@import util.AccountUtil
@html.main((if(account.isDefined) "Edit your profile" else "Create your account")){
@helper.html.information(info)
  @if(account.isDefined && AccountUtil.hasLdapDummyMailAddress(account.get)) {
    <div class="alert alert-danger">Please register your mail address.</div>
  }
  @if(account.isDefined){
    <h3>Edit your profile</h3>
  } else {
    <h3>Create your account</h3>
  }
  <form action="@if(account.isDefined){@url(account.get.userName)/_edit}else{@path/register}" method="POST" validate="true">
    <div class="row-fluid">
      <div class="span6">
        @if(account.isEmpty){
          <fieldset>
            <label for="userName" class="strong">Username:</label>
            <input type="text" name="userName" id="userName" value=""/>
            <span id="error-userName" class="error"></span>
          </fieldset>
        }
        @if(account.map(_.password.nonEmpty).getOrElse(true)){
          <fieldset>
            <label for="password" class="strong">
              Password
              @if(account.nonEmpty){
                (input to change password)
              }
              :
            </label>
            <input type="password" name="password" id="password" value=""/>
            <span id="error-password" class="error"></span>
          </fieldset>
        }
        <fieldset>
          <label for="fullName" class="strong">Full Name:</label>
          <input type="text" name="fullName" id="fullName" value="@account.map(_.fullName)"/>
          <span id="error-fullName" class="error"></span>
        </fieldset>
        <fieldset>
          <label for="mailAddress" class="strong">Mail Address:</label>
          <input type="text" name="mailAddress" id="mailAddress" value="@if(account.isDefined && !AccountUtil.hasLdapDummyMailAddress(account.get)){@account.map(_.mailAddress)}"/>
          <span id="error-mailAddress" class="error"></span>
        </fieldset>
        <fieldset>
          <label for="url" class="strong">URL (optional):</label>
          <input type="text" name="url" id="url" style="width: 400px;" value="@account.map(_.url)"/>
          <span id="error-url" class="error"></span>
        </fieldset>
      </div>
      <div class="span6">
        <fieldset>
          <label for="avatar" class="strong">Image (optional):</label>
          @helper.html.uploadavatar(account)
        </fieldset>
      </div>
    </div>
    <fieldset class="margin">
      @if(account.isDefined){
        <div class="pull-right">
          <a href="@path/@account.get.userName/_delete" class="btn btn-danger" id="delete">Delete account</a>
        </div>
        <input type="submit" class="btn btn-success" value="Save"/>
        @if(!AccountUtil.hasLdapDummyMailAddress(account.get)){
        <a href="@url(account.get.userName)" class="btn">Cancel</a>
        }
      } else {
        <input type="submit" class="btn btn-success" value="Create account"/>
      }
    </fieldset>
=======
@html.main("Edit your profile"){
<div class="row-fluid">
  <div class="span3">
    @menu("profile", settings.ssh)
  </div>
  <div class="span9">
    @helper.html.information(info)
    <form action="@url(account.userName)/_edit" method="POST" validate="true">
    <div class="box">
      <div class="box-header">Profile</div>
      <div class="box-content">
        <div class="row-fluid">
          <div class="span6">
            @if(account.password.nonEmpty){
              <fieldset>
                <label for="password" class="strong">
                  Password (input to change password):
                </label>
                <input type="password" name="password" id="password" value=""/>
                <span id="error-password" class="error"></span>
              </fieldset>
            }
            <fieldset>
              <label for="fullName" class="strong">Full Name:</label>
              <input type="text" name="fullName" id="fullName" value="@account.fullName"/>
              <span id="error-fullName" class="error"></span>
            </fieldset>
            <fieldset>
              <label for="mailAddress" class="strong">Mail Address:</label>
              <input type="text" name="mailAddress" id="mailAddress" value="@account.mailAddress"/>
              <span id="error-mailAddress" class="error"></span>
            </fieldset>
            <fieldset>
              <label for="url" class="strong">URL (optional):</label>
              <input type="text" name="url" id="url" style="width: 300px;" value="@account.url"/>
              <span id="error-url" class="error"></span>
            </fieldset>
          </div>
          <div class="span6">
            <fieldset>
              <label for="avatar" class="strong">Image (optional):</label>
              @helper.html.uploadavatar(Some(account))
            </fieldset>
          </div>
        </div>
        <div style="margin-top: 20px;">
          <div class="pull-right">
            <a href="@path/@account.userName/_delete" class="btn btn-danger" id="delete">Delete account</a>
          </div>
          <input type="submit" class="btn btn-success" value="Save"/>
          <a href="@url(account.userName)" class="btn">Cancel</a>
        </div>
      </div>
    </div>
>>>>>>> 8170a1b0
  </form>
</div>
}
<script>
$(function(){
  $('#delete').click(function(){
    return confirm('Once you delete your account, there is no going back.\nAre you sure?');
  });
});
</script><|MERGE_RESOLUTION|>--- conflicted
+++ resolved
@@ -1,78 +1,7 @@
 @(account: model.Account, settings: service.SystemSettingsService.SystemSettings, info: Option[Any])(implicit context: app.Context)
 @import context._
 @import view.helpers._
-<<<<<<< HEAD
 @import util.AccountUtil
-@html.main((if(account.isDefined) "Edit your profile" else "Create your account")){
-@helper.html.information(info)
-  @if(account.isDefined && AccountUtil.hasLdapDummyMailAddress(account.get)) {
-    <div class="alert alert-danger">Please register your mail address.</div>
-  }
-  @if(account.isDefined){
-    <h3>Edit your profile</h3>
-  } else {
-    <h3>Create your account</h3>
-  }
-  <form action="@if(account.isDefined){@url(account.get.userName)/_edit}else{@path/register}" method="POST" validate="true">
-    <div class="row-fluid">
-      <div class="span6">
-        @if(account.isEmpty){
-          <fieldset>
-            <label for="userName" class="strong">Username:</label>
-            <input type="text" name="userName" id="userName" value=""/>
-            <span id="error-userName" class="error"></span>
-          </fieldset>
-        }
-        @if(account.map(_.password.nonEmpty).getOrElse(true)){
-          <fieldset>
-            <label for="password" class="strong">
-              Password
-              @if(account.nonEmpty){
-                (input to change password)
-              }
-              :
-            </label>
-            <input type="password" name="password" id="password" value=""/>
-            <span id="error-password" class="error"></span>
-          </fieldset>
-        }
-        <fieldset>
-          <label for="fullName" class="strong">Full Name:</label>
-          <input type="text" name="fullName" id="fullName" value="@account.map(_.fullName)"/>
-          <span id="error-fullName" class="error"></span>
-        </fieldset>
-        <fieldset>
-          <label for="mailAddress" class="strong">Mail Address:</label>
-          <input type="text" name="mailAddress" id="mailAddress" value="@if(account.isDefined && !AccountUtil.hasLdapDummyMailAddress(account.get)){@account.map(_.mailAddress)}"/>
-          <span id="error-mailAddress" class="error"></span>
-        </fieldset>
-        <fieldset>
-          <label for="url" class="strong">URL (optional):</label>
-          <input type="text" name="url" id="url" style="width: 400px;" value="@account.map(_.url)"/>
-          <span id="error-url" class="error"></span>
-        </fieldset>
-      </div>
-      <div class="span6">
-        <fieldset>
-          <label for="avatar" class="strong">Image (optional):</label>
-          @helper.html.uploadavatar(account)
-        </fieldset>
-      </div>
-    </div>
-    <fieldset class="margin">
-      @if(account.isDefined){
-        <div class="pull-right">
-          <a href="@path/@account.get.userName/_delete" class="btn btn-danger" id="delete">Delete account</a>
-        </div>
-        <input type="submit" class="btn btn-success" value="Save"/>
-        @if(!AccountUtil.hasLdapDummyMailAddress(account.get)){
-        <a href="@url(account.get.userName)" class="btn">Cancel</a>
-        }
-      } else {
-        <input type="submit" class="btn btn-success" value="Create account"/>
-      }
-    </fieldset>
-=======
 @html.main("Edit your profile"){
 <div class="row-fluid">
   <div class="span3">
@@ -80,6 +9,9 @@
   </div>
   <div class="span9">
     @helper.html.information(info)
+    @if(AccountUtil.hasLdapDummyMailAddress(account)) {
+    <div class="alert alert-danger">Please register your mail address.</div>
+    }
     <form action="@url(account.userName)/_edit" method="POST" validate="true">
     <div class="box">
       <div class="box-header">Profile</div>
@@ -102,7 +34,7 @@
             </fieldset>
             <fieldset>
               <label for="mailAddress" class="strong">Mail Address:</label>
-              <input type="text" name="mailAddress" id="mailAddress" value="@account.mailAddress"/>
+              <input type="text" name="mailAddress" id="mailAddress" value="@if(!AccountUtil.hasLdapDummyMailAddress(account)){@account.mailAddress}"/>
               <span id="error-mailAddress" class="error"></span>
             </fieldset>
             <fieldset>
@@ -123,11 +55,10 @@
             <a href="@path/@account.userName/_delete" class="btn btn-danger" id="delete">Delete account</a>
           </div>
           <input type="submit" class="btn btn-success" value="Save"/>
-          <a href="@url(account.userName)" class="btn">Cancel</a>
+          @if(!AccountUtil.hasLdapDummyMailAddress(account)){<a href="@url(account.userName)" class="btn">Cancel</a>}
         </div>
       </div>
     </div>
->>>>>>> 8170a1b0
   </form>
 </div>
 }

--- conflicted
+++ resolved
@@ -56,11 +56,7 @@
               </div>
             </div>
             <hr>
-<<<<<<< HEAD
             @helper.html.preview(repository, "", false, true, true, "width: 565px; height: 200px; max-height: 250px;", elastic = true)
-=======
-            @helper.html.preview(repository, "", false, true, "width: 565px; height: 200px; max-height: 250px;", elastic = true)
->>>>>>> 5bddd352
           </div>
         </div>
         <div class="pull-right">
@@ -103,11 +99,7 @@
       $('#label-assigned').html($('<span>')
         .append($('<a class="username strong">').attr('href', '@path/' + userName).text(userName))
         .append(' will be assigned'));
-<<<<<<< HEAD
-      $('a.assign[data-name=' + userName + '] i').attr('class', 'icon-ok');
-=======
       $('a.assign[data-name=' + jqSelectorEscape(userName) + '] i').attr('class', 'icon-ok');
->>>>>>> 5bddd352
     }
     $('input[name=assignedUserName]').val(userName);
   });

@(collaborators: List[String],
  milestones: List[model.Milestone],
  labels: List[model.Label],
  hasWritePermission: Boolean,
  repository: service.RepositoryService.RepositoryInfo)(implicit context: app.Context)
@import context._
@import view.helpers._
@html.main(s"New Issue - ${repository.owner}/${repository.name}", Some(repository)){
  @html.menu("issues", repository){
    @tab("", true, repository)
    <form action="@url(repository)/issues/new" method="POST" validate="true">
    <div class="row-fluid">
      <div class="span9">
        <div class="issue-avatar-image">@avatar(loginAccount.get.userName, 48)</div>
        <div class="box issue-box">
          <div class="box-content">
            <span id="error-title" class="error"></span>
            <input type="text" name="title" value="" placeholder="Title" style="width: 565px;"/>
            <div>
              <span id="label-assigned">No one is assigned</span>
              @if(hasWritePermission){
                <input type="hidden" name="assignedUserName" value=""/>
                @helper.html.dropdown() {
                  <li><a href="javascript:void(0);" class="assign" data-name=""><i class="icon-remove-circle"></i> Clear assignee</a></li>
                  @collaborators.map { collaborator =>
                    <li><a href="javascript:void(0);" class="assign" data-name="@collaborator"><i class="icon-while"></i>@avatar(collaborator, 20) @collaborator</a></li>
                  }
                }
              }
              <div class="pull-right">
                <span id="label-milestone">No milestone</span>
                @if(hasWritePermission){
                  <input type="hidden" name="milestoneId" value=""/>
                  @helper.html.dropdown() {
                    <li><a href="javascript:void(0);" class="milestone" data-id=""><i class="icon-remove-circle"></i> No milestone</a></li>
                    @milestones.filter(_.closedDate.isEmpty).map { milestone =>
                      <li>
                        <a href="javascript:void(0);" class="milestone" data-id="@milestone.milestoneId" data-title="@milestone.title">
                          <i class="icon-while"></i> @milestone.title
                          <div class="small" style="padding-left: 20px;">
                            @milestone.dueDate.map { dueDate =>
                              @if(isPast(dueDate)){
                                <img src="@assets/common/images/alert_mono.png"/>Due in @date(dueDate)
                              } else {
                                <span class="muted">Due in @date(dueDate)</span>
                              }
                            }.getOrElse {
                              <span class="muted">No due date</span>
                            }
                          </div>
                        </a>
                      </li>
                    }
                  }
                }
              </div>
            </div>
            <hr>
            @helper.html.preview(repository, "", false, true, "width: 565px; height: 200px; max-height: 250px;", elastic = true)
          </div>
<<<<<<< HEAD
          <hr>
          @helper.html.preview(repository, "", false, true, true, "width: 600px; height: 200px; max-height: 250px;", elastic = true)
=======
        </div>
        <div class="pull-right">
          <input type="submit" class="btn btn-success" value="Submit new issue"/>
>>>>>>> db5395dd
        </div>
      </div>
      <div class="span3">
        @if(hasWritePermission){
          <span class="strong">Add Labels</span>
          <div>
            <div id="label-list">
              <ul class="label-list nav nav-pills nav-stacked">
                @labels.map { label =>
                  <li>
                    <a href="javascript:void(0);" class="toggle-label" data-label="@label.labelName" data-bgcolor="@label.color" data-fgcolor="@label.fontColor">
                      <span style="background-color: #@label.color;" class="label-color">&nbsp;&nbsp;</span>
                      @label.labelName
                    </a>
                  </li>
                }
              </ul>
              <input type="hidden" name="labelNames" value=""/>
            </div>
          </div>
        }
      </div>
    </div>
    </form>
  }
}
<script>
$(function(){
  $('a.assign').click(function(){
    var userName = $(this).data('name');
    $('a.assign i.icon-ok').attr('class', 'icon-white');

    if(userName == ''){
      $('#label-assigned').text('No one will be assigned');
    } else {
      $('#label-assigned').html($('<span>')
        .append($('<a class="username strong">').attr('href', '@path/' + userName).text(userName))
        .append(' will be assigned'));
      $('a.assign[data-name=' + userName + '] i').attr('class', 'icon-ok');
    }
    $('input[name=assignedUserName]').val(userName);
  });

  $('a.milestone').click(function(){
    var title = $(this).data('title');
    var milestoneId = $(this).data('id');
    $('a.milestone i.icon-ok').attr('class', 'icon-white');

    if(milestoneId == ''){
      $('#label-milestone').text('No milestone');
    } else {
      $('#label-milestone').html($('<span>').append('Milestone: ').append($('<span class="strong">').text(title)));
      $('a.milestone[data-id=' + milestoneId + '] i').attr('class', 'icon-ok');
    }
    $('input[name=milestoneId]').val(milestoneId);
  });

  $('a.toggle-label').click(function(){
    if($(this).data('selected') == true){
      $(this).css({
        'background-color': 'white',
        'color'           : 'black',
        'font-weight'     : 'normal'
      });
      $(this).data('selected', false);
    } else {
      $(this).css({
        'background-color': '#' + $(this).data('bgcolor'),
        'color'           : '#' + $(this).data('fgcolor'),
        'font-weight'     : 'bold'
      });
      $(this).data('selected', true);
    }

    var labelNames = Array();
    $('a.toggle-label').each(function(i, e){
      if($(e).data('selected') == true){
        labelNames.push($(e).data('label'));
      }
    });
    $('input[name=labelNames]').val(labelNames.join(','));
  });
});
</script>
<|MERGE_RESOLUTION|>--- conflicted
+++ resolved
@@ -1,152 +1,147 @@
-@(collaborators: List[String],
-  milestones: List[model.Milestone],
-  labels: List[model.Label],
-  hasWritePermission: Boolean,
-  repository: service.RepositoryService.RepositoryInfo)(implicit context: app.Context)
-@import context._
-@import view.helpers._
-@html.main(s"New Issue - ${repository.owner}/${repository.name}", Some(repository)){
-  @html.menu("issues", repository){
-    @tab("", true, repository)
-    <form action="@url(repository)/issues/new" method="POST" validate="true">
-    <div class="row-fluid">
-      <div class="span9">
-        <div class="issue-avatar-image">@avatar(loginAccount.get.userName, 48)</div>
-        <div class="box issue-box">
-          <div class="box-content">
-            <span id="error-title" class="error"></span>
-            <input type="text" name="title" value="" placeholder="Title" style="width: 565px;"/>
-            <div>
-              <span id="label-assigned">No one is assigned</span>
-              @if(hasWritePermission){
-                <input type="hidden" name="assignedUserName" value=""/>
-                @helper.html.dropdown() {
-                  <li><a href="javascript:void(0);" class="assign" data-name=""><i class="icon-remove-circle"></i> Clear assignee</a></li>
-                  @collaborators.map { collaborator =>
-                    <li><a href="javascript:void(0);" class="assign" data-name="@collaborator"><i class="icon-while"></i>@avatar(collaborator, 20) @collaborator</a></li>
-                  }
-                }
-              }
-              <div class="pull-right">
-                <span id="label-milestone">No milestone</span>
-                @if(hasWritePermission){
-                  <input type="hidden" name="milestoneId" value=""/>
-                  @helper.html.dropdown() {
-                    <li><a href="javascript:void(0);" class="milestone" data-id=""><i class="icon-remove-circle"></i> No milestone</a></li>
-                    @milestones.filter(_.closedDate.isEmpty).map { milestone =>
-                      <li>
-                        <a href="javascript:void(0);" class="milestone" data-id="@milestone.milestoneId" data-title="@milestone.title">
-                          <i class="icon-while"></i> @milestone.title
-                          <div class="small" style="padding-left: 20px;">
-                            @milestone.dueDate.map { dueDate =>
-                              @if(isPast(dueDate)){
-                                <img src="@assets/common/images/alert_mono.png"/>Due in @date(dueDate)
-                              } else {
-                                <span class="muted">Due in @date(dueDate)</span>
-                              }
-                            }.getOrElse {
-                              <span class="muted">No due date</span>
-                            }
-                          </div>
-                        </a>
-                      </li>
-                    }
-                  }
-                }
-              </div>
-            </div>
-            <hr>
-            @helper.html.preview(repository, "", false, true, "width: 565px; height: 200px; max-height: 250px;", elastic = true)
-          </div>
-<<<<<<< HEAD
-          <hr>
-          @helper.html.preview(repository, "", false, true, true, "width: 600px; height: 200px; max-height: 250px;", elastic = true)
-=======
-        </div>
-        <div class="pull-right">
-          <input type="submit" class="btn btn-success" value="Submit new issue"/>
->>>>>>> db5395dd
-        </div>
-      </div>
-      <div class="span3">
-        @if(hasWritePermission){
-          <span class="strong">Add Labels</span>
-          <div>
-            <div id="label-list">
-              <ul class="label-list nav nav-pills nav-stacked">
-                @labels.map { label =>
-                  <li>
-                    <a href="javascript:void(0);" class="toggle-label" data-label="@label.labelName" data-bgcolor="@label.color" data-fgcolor="@label.fontColor">
-                      <span style="background-color: #@label.color;" class="label-color">&nbsp;&nbsp;</span>
-                      @label.labelName
-                    </a>
-                  </li>
-                }
-              </ul>
-              <input type="hidden" name="labelNames" value=""/>
-            </div>
-          </div>
-        }
-      </div>
-    </div>
-    </form>
-  }
-}
-<script>
-$(function(){
-  $('a.assign').click(function(){
-    var userName = $(this).data('name');
-    $('a.assign i.icon-ok').attr('class', 'icon-white');
-
-    if(userName == ''){
-      $('#label-assigned').text('No one will be assigned');
-    } else {
-      $('#label-assigned').html($('<span>')
-        .append($('<a class="username strong">').attr('href', '@path/' + userName).text(userName))
-        .append(' will be assigned'));
-      $('a.assign[data-name=' + userName + '] i').attr('class', 'icon-ok');
-    }
-    $('input[name=assignedUserName]').val(userName);
-  });
-
-  $('a.milestone').click(function(){
-    var title = $(this).data('title');
-    var milestoneId = $(this).data('id');
-    $('a.milestone i.icon-ok').attr('class', 'icon-white');
-
-    if(milestoneId == ''){
-      $('#label-milestone').text('No milestone');
-    } else {
-      $('#label-milestone').html($('<span>').append('Milestone: ').append($('<span class="strong">').text(title)));
-      $('a.milestone[data-id=' + milestoneId + '] i').attr('class', 'icon-ok');
-    }
-    $('input[name=milestoneId]').val(milestoneId);
-  });
-
-  $('a.toggle-label').click(function(){
-    if($(this).data('selected') == true){
-      $(this).css({
-        'background-color': 'white',
-        'color'           : 'black',
-        'font-weight'     : 'normal'
-      });
-      $(this).data('selected', false);
-    } else {
-      $(this).css({
-        'background-color': '#' + $(this).data('bgcolor'),
-        'color'           : '#' + $(this).data('fgcolor'),
-        'font-weight'     : 'bold'
-      });
-      $(this).data('selected', true);
-    }
-
-    var labelNames = Array();
-    $('a.toggle-label').each(function(i, e){
-      if($(e).data('selected') == true){
-        labelNames.push($(e).data('label'));
-      }
-    });
-    $('input[name=labelNames]').val(labelNames.join(','));
-  });
-});
-</script>
+@(collaborators: List[String],
+  milestones: List[model.Milestone],
+  labels: List[model.Label],
+  hasWritePermission: Boolean,
+  repository: service.RepositoryService.RepositoryInfo)(implicit context: app.Context)
+@import context._
+@import view.helpers._
+@html.main(s"New Issue - ${repository.owner}/${repository.name}", Some(repository)){
+  @html.menu("issues", repository){
+    @tab("", true, repository)
+    <form action="@url(repository)/issues/new" method="POST" validate="true">
+    <div class="row-fluid">
+      <div class="span9">
+        <div class="issue-avatar-image">@avatar(loginAccount.get.userName, 48)</div>
+        <div class="box issue-box">
+          <div class="box-content">
+            <span id="error-title" class="error"></span>
+            <input type="text" name="title" value="" placeholder="Title" style="width: 565px;"/>
+            <div>
+              <span id="label-assigned">No one is assigned</span>
+              @if(hasWritePermission){
+                <input type="hidden" name="assignedUserName" value=""/>
+                @helper.html.dropdown() {
+                  <li><a href="javascript:void(0);" class="assign" data-name=""><i class="icon-remove-circle"></i> Clear assignee</a></li>
+                  @collaborators.map { collaborator =>
+                    <li><a href="javascript:void(0);" class="assign" data-name="@collaborator"><i class="icon-while"></i>@avatar(collaborator, 20) @collaborator</a></li>
+                  }
+                }
+              }
+              <div class="pull-right">
+                <span id="label-milestone">No milestone</span>
+                @if(hasWritePermission){
+                  <input type="hidden" name="milestoneId" value=""/>
+                  @helper.html.dropdown() {
+                    <li><a href="javascript:void(0);" class="milestone" data-id=""><i class="icon-remove-circle"></i> No milestone</a></li>
+                    @milestones.filter(_.closedDate.isEmpty).map { milestone =>
+                      <li>
+                        <a href="javascript:void(0);" class="milestone" data-id="@milestone.milestoneId" data-title="@milestone.title">
+                          <i class="icon-while"></i> @milestone.title
+                          <div class="small" style="padding-left: 20px;">
+                            @milestone.dueDate.map { dueDate =>
+                              @if(isPast(dueDate)){
+                                <img src="@assets/common/images/alert_mono.png"/>Due in @date(dueDate)
+                              } else {
+                                <span class="muted">Due in @date(dueDate)</span>
+                              }
+                            }.getOrElse {
+                              <span class="muted">No due date</span>
+                            }
+                          </div>
+                        </a>
+                      </li>
+                    }
+                  }
+                }
+              </div>
+            </div>
+            <hr>
+            @helper.html.preview(repository, "", false, true, true, "width: 565px; height: 200px; max-height: 250px;", elastic = true)
+          </div>
+        </div>
+        <div class="pull-right">
+          <input type="submit" class="btn btn-success" value="Submit new issue"/>
+        </div>
+      </div>
+      <div class="span3">
+        @if(hasWritePermission){
+          <span class="strong">Add Labels</span>
+          <div>
+            <div id="label-list">
+              <ul class="label-list nav nav-pills nav-stacked">
+                @labels.map { label =>
+                  <li>
+                    <a href="javascript:void(0);" class="toggle-label" data-label="@label.labelName" data-bgcolor="@label.color" data-fgcolor="@label.fontColor">
+                      <span style="background-color: #@label.color;" class="label-color">&nbsp;&nbsp;</span>
+                      @label.labelName
+                    </a>
+                  </li>
+                }
+              </ul>
+              <input type="hidden" name="labelNames" value=""/>
+            </div>
+          </div>
+        }
+      </div>
+    </div>
+    </form>
+  }
+}
+<script>
+$(function(){
+  $('a.assign').click(function(){
+    var userName = $(this).data('name');
+    $('a.assign i.icon-ok').attr('class', 'icon-white');
+
+    if(userName == ''){
+      $('#label-assigned').text('No one will be assigned');
+    } else {
+      $('#label-assigned').html($('<span>')
+        .append($('<a class="username strong">').attr('href', '@path/' + userName).text(userName))
+        .append(' will be assigned'));
+      $('a.assign[data-name=' + userName + '] i').attr('class', 'icon-ok');
+    }
+    $('input[name=assignedUserName]').val(userName);
+  });
+
+  $('a.milestone').click(function(){
+    var title = $(this).data('title');
+    var milestoneId = $(this).data('id');
+    $('a.milestone i.icon-ok').attr('class', 'icon-white');
+
+    if(milestoneId == ''){
+      $('#label-milestone').text('No milestone');
+    } else {
+      $('#label-milestone').html($('<span>').append('Milestone: ').append($('<span class="strong">').text(title)));
+      $('a.milestone[data-id=' + milestoneId + '] i').attr('class', 'icon-ok');
+    }
+    $('input[name=milestoneId]').val(milestoneId);
+  });
+
+  $('a.toggle-label').click(function(){
+    if($(this).data('selected') == true){
+      $(this).css({
+        'background-color': 'white',
+        'color'           : 'black',
+        'font-weight'     : 'normal'
+      });
+      $(this).data('selected', false);
+    } else {
+      $(this).css({
+        'background-color': '#' + $(this).data('bgcolor'),
+        'color'           : '#' + $(this).data('fgcolor'),
+        'font-weight'     : 'bold'
+      });
+      $(this).data('selected', true);
+    }
+
+    var labelNames = Array();
+    $('a.toggle-label').each(function(i, e){
+      if($(e).data('selected') == true){
+        labelNames.push($(e).data('label'));
+      }
+    });
+    $('input[name=labelNames]').val(labelNames.join(','));
+  });
+});
+</script>
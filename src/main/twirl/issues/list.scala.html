--- conflicted
+++ resolved
@@ -48,12 +48,6 @@
   });
 
   $('.table-issues input[type=checkbox]').change(function(){
-<<<<<<< HEAD
-    if($('.table-issues input[type=checkbox]').filter(':checked').length == 0){
-      $('#table-issues-control').show();
-      $('#table-issues-batchedit').hide();
-    } else {
-=======
     var all = $('.table-issues input[type=checkbox][value]');
 
     // check all
@@ -73,7 +67,6 @@
       $('#table-issues-batchedit').hide();
     } else {
       $('#batchedit-selected').text(count);
->>>>>>> 751a8703
       $('#table-issues-control').hide();
       $('#table-issues-batchedit').show();
     }

--- conflicted
+++ resolved
@@ -3,40 +3,12 @@
 @import util.Directory._
 @import view.helpers._
 @html.main("System Settings"){
-@menu("system"){
-@helper.html.information(info)
-<form action="@path/admin/system" method="POST" validate="true">
-    <div class="box">
+  @menu("system"){
+    @helper.html.information(info)
+    <form action="@path/admin/system" method="POST" validate="true">
+      <div class="box">
         <div class="box-header">System Settings</div>
         <div class="box-content">
-<<<<<<< HEAD
-            <!--====================================================================-->
-            <!-- GITBUCKET_HOME -->
-            <!--====================================================================-->
-            <label class="strong">GITBUCKET_HOME</label>
-            @GitBucketHome
-            <!--====================================================================-->
-            <!-- Account registration -->
-            <!--====================================================================-->
-            <hr>
-            <label class="strong">Account registration</label>
-            <fieldset>
-                <label class="radio">
-                    <input type="radio" name="allowAccountRegistration" value="true"@if(settings.allowAccountRegistration){ checked}>
-                    <span class="strong">Allow</span> - Users can create accounts by themselves.
-                </label>
-                <label class="radio">
-                    <input type="radio" name="allowAccountRegistration" value="false"@if(!settings.allowAccountRegistration){ checked}>
-                    <span class="strong">Deny</span> - Only administrators can create accounts.
-                </label>
-            </fieldset>
-            <!--====================================================================-->
-            <!-- Services -->
-            <!--====================================================================-->
-            <hr>
-            <label class="strong">Services</label>
-            <fieldset>
-=======
           <!--====================================================================-->
           <!-- GITBUCKET_HOME -->
           <!--====================================================================-->
@@ -138,6 +110,13 @@
               </div>
             </div>
             <div class="control-group">
+              <label class="control-label" for="ldapAdditionalFilterCondition">Full name attribute</label>
+              <div class="controls">
+                <input type="text" id="ldapAdditionalFilterCondition" name="ldap.additionalFilterCondition" value="@settings.ldap.map(_.additionalFilterCondition)"/>
+                <span id="error-ldap_additionalFilterCondition" class="error"></span>
+              </div>
+            </div>
+            <div class="control-group">
               <label class="control-label" for="ldapFullNameAttribute">Full name attribute</label>
               <div class="controls">
                 <input type="text" id="ldapFullNameAttribute" name="ldap.fullNameAttribute" value="@settings.ldap.map(_.fullNameAttribute)"/>
@@ -153,174 +132,91 @@
             </div>
             <div class="control-group">
               <div class="controls">
->>>>>>> 721454aa
                 <label class="checkbox">
-                    <input type="checkbox" name="gravatar"@if(settings.gravatar){ checked}/>
-                    Use Gravatar for Profile-Images
+                  <input type="checkbox" name="ldap.disableMailResolve"@if(settings.ldap.flatMap(_.disableMailResolve).getOrElse(false)){ checked}/> Disable mail resolve
                 </label>
-            </fieldset>
-            <!--====================================================================-->
-            <!-- Authentication -->
-            <!--====================================================================-->
-            <hr>
-            <label class="strong">Authentication</label>
-            <fieldset>
+              </div>
+            </div>
+            <div class="control-group">
+              <div class="controls">
                 <label class="checkbox">
-                    <input type="checkbox" id="ldapAuthentication" name="ldapAuthentication"@if(settings.ldap){ checked}/>
-                    LDAP
+                  <input type="checkbox" name="ldap.tls"@if(settings.ldap.flatMap(_.tls).getOrElse(false)){ checked}/> Enable TLS
                 </label>
-            </fieldset>
-            <div class="form-horizontal ldap">
-                <div class="control-group">
-                    <label class="control-label" for="ldapHost">LDAP Host</label>
-                    <div class="controls">
-                        <input type="text" id="ldapHost" name="ldap.host" value="@settings.ldap.map(_.host)"/>
-                        <span id="error-ldap_host" class="error"></span>
-                    </div>
-                </div>
-                <div class="control-group">
-                    <label class="control-label" for="ldapPort">LDAP Port</label>
-                    <div class="controls">
-                        <input type="text" id="ldapPort" name="ldap.port" class="input-mini" value="@settings.ldap.map(_.port)"/>
-                        <span id="error-ldap_port" class="error"></span>
-                    </div>
-                </div>
-                <div class="control-group">
-                    <label class="control-label" for="ldapBindDN">Bind DN</label>
-                    <div class="controls">
-                        <input type="text" id="ldapBindDN" name="ldap.bindDN" value="@settings.ldap.map(_.bindDN)"/>
-                        <span id="error-ldap_bindDN" class="error"></span>
-                    </div>
-                </div>
-                <div class="control-group">
-                    <label class="control-label" for="ldapBindPassword">Bind Password</label>
-                    <div class="controls">
-                        <input type="password" id="ldapBindPassword" name="ldap.bindPassword" value="@settings.ldap.map(_.bindPassword)"/>
-                        <span id="error-ldap_bindPassword" class="error"></span>
-                    </div>
-                </div>
-                <div class="control-group">
-                    <label class="control-label" for="ldapBaseDN">Base DN</label>
-                    <div class="controls">
-                        <input type="text" id="ldapBaseDN" name="ldap.baseDN" value="@settings.ldap.map(_.baseDN)"/>
-                        <span id="error-ldap_baseDN" class="error"></span>
-                    </div>
-                </div>
-                <div class="control-group">
-                    <label class="control-label" for="ldapUserNameAttribute">User name attribute</label>
-                    <div class="controls">
-                        <input type="text" id="ldapUserNameAttribute" name="ldap.userNameAttribute" value="@settings.ldap.map(_.userNameAttribute)"/>
-                        <span id="error-ldap_userNameAttribute" class="error"></span>
-                    </div>
-                </div>
-                <div class="control-group">
-                    <label class="control-label" for="ldapAdditionalFilterCondition">Additional filter condition</label>
-                    <div class="controls">
-                        <input type="text" id="ldapAdditionalFilterCondition" name="ldap.additionalFilterCondition" value="@settings.ldap.map(_.additionalFilterCondition)"/>
-                        <span id="error-ldap_additionalFilterCondition" class="error"></span>
-                    </div>
-                </div>
-                <div class="control-group">
-                    <label class="control-label" for="ldapFullNameAttribute">Full name attribute</label>
-                    <div class="controls">
-                        <input type="text" id="ldapFullNameAttribute" name="ldap.fullNameAttribute" value="@settings.ldap.map(_.fullNameAttribute)"/>
-                        <span id="error-ldap_fullNameAttribute" class="error"></span>
-                    </div>
-                </div>
-                <div class="control-group">
-                    <label class="control-label" for="ldapMailAttribute">Mail address attribute</label>
-                    <div class="controls">
-                        <input type="text" id="ldapMailAttribute" name="ldap.mailAttribute" value="@settings.ldap.map(_.mailAttribute)"/>
-                        <span id="error-ldap_mailAttribute" class="error"></span>
-                    </div>
-                </div>
-                <div class="control-group">
-                    <div class="controls">
-                        <label class="checkbox">
-                            <input type="checkbox" name="ldap.disableMailResolve"@if(settings.ldap.flatMap(_.disableMailResolve).getOrElse(false)){ checked}/> Disable Mail Resolve
-                        </label>
-                    </div>
-                </div>
-                <div class="control-group">
-                    <div class="controls">
-                        <label class="checkbox">
-                            <input type="checkbox" name="ldap.tls"@if(settings.ldap.flatMap(_.tls).getOrElse(false)){ checked}/> Enable TLS
-                        </label>
-                    </div>
-                </div>
-                <div class="control-group">
-                    <label class="control-label" for="ldapBindDN">Keystore</label>
-                    <div class="controls">
-                        <input type="text" id="ldapKeystore" name="ldap.keystore" value="@settings.ldap.map(_.keystore)"/>
-                        <span id="error-ldap_keystore" class="error"></span>
-                    </div>
-                </div>
-            </div>
-            <!--====================================================================-->
-            <!-- Notification email -->
-            <!--====================================================================-->
-            <hr>
-            <label class="strong">Notification email</label>
-            <fieldset>
+              </div>
+            </div>
+            <div class="control-group">
+              <label class="control-label" for="ldapBindDN">Keystore</label>
+              <div class="controls">
+                <input type="text" id="ldapKeystore" name="ldap.keystore" value="@settings.ldap.map(_.keystore)"/>
+                <span id="error-ldap_keystore" class="error"></span>
+              </div>
+            </div>
+          </div>
+          <!--====================================================================-->
+          <!-- Notification email -->
+          <!--====================================================================-->
+          <hr>
+          <label class="strong">Notification email</label>
+          <fieldset>
+            <label class="checkbox">
+              <input type="checkbox" id="notification" name="notification"@if(settings.notification){ checked}/>
+              Send notifications
+            </label>
+          </fieldset>
+          <div class="form-horizontal notification">
+            <div class="control-group">
+              <label class="control-label" for="smtpHost">SMTP Host</label>
+              <div class="controls">
+                <input type="text" id="smtpHost" name="smtp.host" value="@settings.smtp.map(_.host)"/>
+                <span id="error-smtp_host" class="error"></span>
+              </div>
+            </div>
+            <div class="control-group">
+              <label class="control-label" for="smtpPort">SMTP Port</label>
+              <div class="controls">
+                <input type="text" id="smtpPort" name="smtp.port" class="input-mini" value="@settings.smtp.map(_.port)"/>
+                <span id="error-smtp_port" class="error"></span>
+              </div>
+            </div>
+            <div class="control-group">
+              <label class="control-label" for="smtpUser">SMTP User</label>
+              <div class="controls">
+                <input type="text" id="smtpUser" name="smtp.user" value="@settings.smtp.map(_.user)"/>
+              </div>
+            </div>
+            <div class="control-group">
+              <label class="control-label" for="smtpPassword">SMTP Password</label>
+              <div class="controls">
+                <input type="password" id="smtpPassword" name="smtp.password" value="@settings.smtp.map(_.password)"/>
+              </div>
+            </div>
+            <div class="control-group">
+              <div class="controls">
                 <label class="checkbox">
-                    <input type="checkbox" id="notification" name="notification"@if(settings.notification){ checked}/>
-                    Send notifications
+                  <input type="checkbox" name="smtp.ssl"@if(settings.smtp.flatMap(_.ssl).getOrElse(false)){ checked}/> Enable SSL
                 </label>
-            </fieldset>
-            <div class="form-horizontal notification">
-                <div class="control-group">
-                    <label class="control-label" for="smtpHost">SMTP Host</label>
-                    <div class="controls">
-                        <input type="text" id="smtpHost" name="smtp.host" value="@settings.smtp.map(_.host)"/>
-                        <span id="error-smtp_host" class="error"></span>
-                    </div>
-                </div>
-                <div class="control-group">
-                    <label class="control-label" for="smtpPort">SMTP Port</label>
-                    <div class="controls">
-                        <input type="text" id="smtpPort" name="smtp.port" class="input-mini" value="@settings.smtp.map(_.port)"/>
-                        <span id="error-smtp_port" class="error"></span>
-                    </div>
-                </div>
-                <div class="control-group">
-                    <label class="control-label" for="smtpUser">SMTP User</label>
-                    <div class="controls">
-                        <input type="text" id="smtpUser" name="smtp.user" value="@settings.smtp.map(_.user)"/>
-                    </div>
-                </div>
-                <div class="control-group">
-                    <label class="control-label" for="smtpPassword">SMTP Password</label>
-                    <div class="controls">
-                        <input type="password" id="smtpPassword" name="smtp.password" value="@settings.smtp.map(_.password)"/>
-                    </div>
-                </div>
-                <div class="control-group">
-                    <div class="controls">
-                        <label class="checkbox">
-                            <input type="checkbox" name="smtp.ssl"@if(settings.smtp.flatMap(_.ssl).getOrElse(false)){ checked}/> Enable SSL
-                        </label>
-                    </div>
-                </div>
-                <div class="control-group">
-                    <label class="control-label" for="fromAddress">FROM Address</label>
-                    <div class="controls">
-                        <input type="text" id="fromAddress" name="smtp.fromAddress" value="@settings.smtp.map(_.fromAddress)"/>
-                    </div>
-                </div>
-                <div class="control-group">
-                    <label class="control-label" for="fromName">FROM Name</label>
-                    <div class="controls">
-                        <input type="text" id="fromName" name="smtp.fromName" value="@settings.smtp.map(_.fromName)"/>
-                    </div>
-                </div>
-            </div>
+              </div>
+            </div>
+            <div class="control-group">
+              <label class="control-label" for="fromAddress">FROM Address</label>
+              <div class="controls">
+                <input type="text" id="fromAddress" name="smtp.fromAddress" value="@settings.smtp.map(_.fromAddress)"/>
+              </div>
+            </div>
+            <div class="control-group">
+              <label class="control-label" for="fromName">FROM Name</label>
+              <div class="controls">
+                <input type="text" id="fromName" name="smtp.fromName" value="@settings.smtp.map(_.fromName)"/>
+              </div>
+            </div>
+          </div>
         </div>
-    </div>
-    <fieldset>
+      </div>
+      <fieldset>
         <input type="submit" class="btn btn-success" value="Apply changes"/>
-    </fieldset>
-</form>
-}
+      </fieldset>
+    </form>
+  }
 }
 <script>
 $(function(){

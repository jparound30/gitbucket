$(function(){
  // disable Ajax cache
  $.ajaxSetup({ cache: false });

  // repository url text field
  $('#repository-url').click(function(){
    this.select(0, this.value.length);
  });

  // activate tooltip
  $('img[data-toggle=tooltip]').tooltip();
  $('a[data-toggle=tooltip]').tooltip();
  $('li[data-toggle=tooltip]').tooltip();

  // activate hotkey
  $('a[data-hotkey]').each(function(){
    var target = this;
    $(document).bind('keydown', $(target).data('hotkey'), function(){ target.click(); });
  });

  // anchor icon for markdown
  $('.markdown-head').mouseenter(function(e){
    $(e.target).children('a.markdown-anchor-link').show();
  });
  $('.markdown-head').mouseleave(function(e){
    var anchorLink = $(e.target).children('a.markdown-anchor-link');
    if(anchorLink.data('active') !== true){
      anchorLink.hide();
    }
  });

  $('a.markdown-anchor-link').mouseenter(function(e){
    $(e.target).data('active', true);
  });

  $('a.markdown-anchor-link').mouseleave(function(e){
    $(e.target).data('active', false);
    $(e.target).hide();
  });

  // syntax highlighting by google-code-prettify
  prettyPrint();
});

function displayErrors(data, elem){
  var i = 0;
  $.each(data, function(key, value){
    $('#error-' + key.split(".").join("_"), elem).text(value);
    if(i === 0){
      $('#' + key, elem).focus();
    }
    i++;
  });
}

(function($){
  $.fn.watch = function(callback){
    var timer = null;
    var prevValue = this.val();

    this.on('focus', function(e){
      window.clearInterval(timer);
      timer = window.setInterval(function(){
        var newValue = $(e.target).val();
        if(prevValue != newValue){
          callback();
        }
        prevValue = newValue;
      }, 10);
    });

    this.on('blur', function(){
      window.clearInterval(timer);
    });
  };
})(jQuery);

/**
 * Render diff using jsdifflib.
 *
 * @param oldTextId {String} element id of old text
 * @param newTextId {String} element id of new text
 * @param outputId {String} element id of output element
 * @param viewType {Number} 0: split, 1: unified
 * @param ignoreSpace {Number} 0: include, 1: ignore
 */
function diffUsingJS(oldTextId, newTextId, outputId, viewType, ignoreSpace) {
  var old = $('#'+oldTextId), head = $('#'+newTextId);
  var render = new JsDiffRender({
    oldText: old.val(),
    oldTextName: old.data('file-name'),
    newText: head.val(),
    newTextName: head.data('file-name'),
    ignoreSpace: ignoreSpace,
    contextSize: 4
  });
  var diff = render[viewType==1 ? "unified" : "split"]();
  diff.appendTo($('#'+outputId).html(""));
}



function jqSelectorEscape(val) {
    return val.replace(/[!"#$%&'()*+,.\/:;<=>?@\[\\\]^`{|}~]/g, '\\$&');
}

function JsDiffRender(params){
  var baseTextLines = (params.oldText==="")?[]:params.oldText.split(/\r\n|\r|\n/);
  var headTextLines = (params.newText==="")?[]:params.newText.split(/\r\n|\r|\n/);
  var sm, ctx;
  if(params.ignoreSpace){
    var ignoreSpace = function(a){ return a.replace(/\s+/,' ').replace(/^\s+|\s+$/,''); };
    sm = new difflib.SequenceMatcher(
      $.map(baseTextLines, ignoreSpace),
      $.map(headTextLines, ignoreSpace));
    ctx = this.flatten(sm.get_opcodes(), headTextLines, baseTextLines, function(text){ return ignoreSpace(text) === ""; });
  }else{
    sm = new difflib.SequenceMatcher(baseTextLines, headTextLines);
    ctx = this.flatten(sm.get_opcodes(), headTextLines, baseTextLines, function(){ return false; });
  }
  var oplines = this.fold(ctx, params.contextSize);

  function prettyDom(text, fileName){
    var dom = null;
    return function(ln){
      if(dom===null){
        var html = prettyPrintOne(
          text.replace(/&/g,'&amp;').replace(/</g,'&lt;').replace(/"/g,'&quot;').replace(/>/g,'&gt;'),
          (/\.([^.]*)$/.exec(fileName)||[])[1],
          true);
        var re = /<li[^>]*id="?L([0-9]+)"?[^>]*>(.*?)<\/li>/gi, h;
        dom=[];
        while(h=re.exec(html)){
          dom[h[1]]=h[2];
        }
      }
      return dom[ln];
    };
  }
  return this.renders(oplines, prettyDom(params.oldText, params.oldTextName), prettyDom(params.newText, params.newTextName));
}
$.extend(JsDiffRender.prototype,{
  renders: function(oplines, baseTextDom, headTextDom){
    return {
      split:function(){
        var table = $('<table class="diff">');
        table.attr({add:oplines.add, del:oplines.del});
        var tbody = $('<tbody>').appendTo(table);
        for(var i=0;i<oplines.length;i++){
          var o = oplines[i];
          switch(o.change){
          case 'skip':
            $('<tr>').html('<th class="skip"></th><td colspan="3" class="skip">...</td>').appendTo(tbody);
            break;
          case 'delete':
          case 'insert':
          case 'equal':
            $('<tr>').append(
              lineNum('old',o.base, o.change),
              $('<td class="body">').html(o.base ? baseTextDom(o.base): "").addClass(o.change),
              lineNum('old',o.head, o.change),
              $('<td class="body">').html(o.head ? headTextDom(o.head): "").addClass(o.change)
              ).appendTo(tbody);
            break;
          case 'replace':
            var ld = lineDiff(baseTextDom(o.base), headTextDom(o.head));
            $('<tr>').append(
              lineNum('old',o.base, 'delete'),
              $('<td class="body">').append(ld.base).addClass('delete'),
              lineNum('old',o.head, 'insert'),
              $('<td class="body">').append(ld.head).addClass('insert')
              ).appendTo(tbody);
            break;
          }
        }
        return table;
      },
      unified:function(){
        var table = $('<table class="diff inlinediff">');
        table.attr({add:oplines.add, del:oplines.del});
        var tbody = $('<tbody>').appendTo(table);
        for(var i=0;i<oplines.length;i++){
          var o = oplines[i];
          switch(o.change){
          case 'skip':
            tbody.append($('<tr>').html('<th colspan="2" class="skip"></th><td class="skip"></td>'));
            break;
          case 'delete':
          case 'insert':
          case 'equal':
            tbody.append($('<tr>').append(
              lineNum('old',o.base, o.change),
              lineNum('new',o.head, o.change),
              $('<td class="body">').addClass(o.change).html(o.head ? headTextDom(o.head) : baseTextDom(o.base))));
            break;
          case 'replace':
            var deletes = [];
            while(oplines[i] && oplines[i].change == 'replace'){
              if(oplines[i].base && oplines[i].head){
                var ld = lineDiff(baseTextDom(oplines[i].base), headTextDom(oplines[i].head));
                tbody.append($('<tr>').append(lineNum('old', oplines[i].base, 'delete'),'<th class="delete">',$('<td class="body delete">').append(ld.base)));
                deletes.push($('<tr>').append('<th class="insert">',lineNum('new',oplines[i].head, 'insert'),$('<td class="body insert">').append(ld.head)));
              }else if(oplines[i].base){
                tbody.append($('<tr>').append(lineNum('old', oplines[i].base, 'delete'),'<th class="delete">',$('<td class="body delete">').html(baseTextDom(oplines[i].base))));
              }else if(oplines[i].head){
                deletes.push($('<tr>').append('<th class="insert">',lineNum('new',oplines[i].head, 'insert'),$('<td class="body insert">').html(headTextDom(oplines[i].head))));
              }
              i++;
            }
            tbody.append(deletes);
            i--;
            break;
          }
        }
        return table;
      }
    };
    function lineNum(type, num, klass){
      var cell = $('<th class="line-num">').addClass(type+'line').addClass(klass);
      if(num){
        cell.attr('line-number',num);
      }
      return cell;
    }
    function lineDiff(b,n){
      var bc = $('<diff>').html(b).children();
      var nc = $('<diff>').html(n).children();
      var textE = function(){ return $(this).text(); };
      var sm = new difflib.SequenceMatcher(bc.map(textE), nc.map(textE));
      var op = sm.get_opcodes();
      if(op.length==1 || sm.ratio()<0.5){
        return {base:bc,head:nc};
      }
      var ret = { base : [], head: []};
      for(var i=0;i<op.length;i++){
        var o = op[i];
        switch(o[0]){
        case 'equal':
          ret.base=ret.base.concat(bc.slice(o[1],o[2]));
          ret.head=ret.head.concat(nc.slice(o[3],o[4]));
          break;
        case 'delete':
        case 'insert':
        case 'replace':
          if(o[2]!=o[1]){
            ret.base.push($('<del>').append(bc.slice(o[1],o[2])));
          }
          if(o[4]!=o[3]){
            ret.head.push($('<ins>').append(nc.slice(o[3],o[4])));
          }
          break;
        }
      }
      return ret;
    }
  },
  flatten: function(opcodes, headTextLines, baseTextLines, isIgnoreLine){
    var ret = [], add=0, del=0;
    for (var idx = 0; idx < opcodes.length; idx++) {
      var code = opcodes[idx];
      var change = code[0];
      var b = code[1];
      var n = code[3];
      var rowcnt = Math.max(code[2] - b, code[4] - n);
      for (var i = 0; i < rowcnt; i++) {
        switch(change){
        case 'insert':
          add++;
          ret.push({
            change:(isIgnoreLine(headTextLines[n]) ? 'equal' : change),
            head: ++n
          });
          break;
        case 'delete':
          del++;
          ret.push({
            change: (isIgnoreLine(baseTextLines[b]) ? 'equal' : change),
            base: ++b
          });
          break;
        case 'replace':
          add++;
          del++;
          var r = {change: change};
          if(n<code[4]){
            r.head = ++n;
          }
          if(b<code[2]){
            r.base = ++b;
          }
          ret.push(r);
          break;
        default:
          ret.push({
            change:change,
            head: ++n,
            base: ++b
          });
        }
      }
    }
    ret.add=add;
    ret.del=del;
    return ret;
  },
  fold: function(oplines, contextSize){
    var ret = [], skips=[], bskip = contextSize;
    for(var i=0;i<oplines.length;i++){
      var o = oplines[i];
      if(o.change=='equal'){
        if(bskip < contextSize){
          bskip ++;
          ret.push(o);
        }else{
          skips.push(o);
        }
      }else{
        if(skips.length > contextSize){
          ret.push({
            change:'skip',
            start:skips[0],
            end:skips[skips.length-contextSize]
          });
        }
        ret = ret.concat(skips.splice(- contextSize));
        ret.push(o);
        skips = [];
        bskip = 0;
      }
    }
    if(skips.length > contextSize){
      ret.push({
        change:'skip',
        start:skips[0],
        end:skips[skips.length-contextSize]
      });
    }
    ret.add = oplines.add;
    ret.del = oplines.del;
    return ret;
  }
});
<<<<<<< HEAD

/**
 * scroll target into view ( on bottom edge, or on top edge)
 */
function scrollIntoView(target){
  target = $(target);
  var $window = $(window);
  var docViewTop = $window.scrollTop();
  var docViewBottom = docViewTop + $window.height();

  var elemTop = target.offset().top;
  var elemBottom = elemTop + target.height();

  if(elemBottom > docViewBottom){
    $('html, body').scrollTop(elemBottom - $window.height());
  }else if(elemTop < docViewTop){
    $('html, body').scrollTop(elemTop);
  }
}

/**
 * escape html
 */
function escapeHtml(text){
  return text.replace(/&/g,'&amp;').replace(/</g,'&lt;').replace(/"/g,'&quot;').replace(/>/g,'&gt;');
}

/**
 * calculate string ranking for path.
 * Original ported from:
 * http://joshaven.com/string_score
 * https://github.com/joshaven/string_score
 *
 * Copyright (C) 2009-2011 Joshaven Potter <yourtech@@gmail.com>
 * Special thanks to all of the contributors listed here https://github.com/joshaven/string_score
 * MIT license: http://www.opensource.org/licenses/mit-license.php
 */
function string_score(string, word) {
  'use strict';
  var zero = {score:0,matchingPositions:[]};

  // If the string is equal to the word, perfect match.
  if (string === word || word === "") { return {score:1, matchingPositions:[]}; }

  var lString = string.toUpperCase(),
      strLength = string.length,
      lWord = word.toUpperCase(),
      wordLength = word.length;
      
  return   calc(zero,        0,    0,            0, 0,                []);
  function calc(score, startAt, skip, runningScore, i, matchingPositions){
    if( i < wordLength) {
      var charScore = 0;

      // Find next first case-insensitive match of a character.
      var idxOf = lString.indexOf(lWord[i], skip);

      if (-1 === idxOf) { return score; }
      score = calc(score, startAt, idxOf+1, runningScore, i, matchingPositions);
      if (startAt === idxOf) {
        // Consecutive letter & start-of-string Bonus
        charScore = 0.8;
      } else {
        charScore = 0.1;

        // Acronym Bonus
        // Weighing Logic: Typing the first character of an acronym is as if you
        // preceded it with two perfect character matches.
        if (/^[^A-Za-z0-9]/.test(string[idxOf - 1])){
          charScore += 0.7;
        }else if(string[idxOf]==lWord[i]) {
          // Upper case bonus
          charScore += 0.2;
          // Camel case bonus
          if(/^[a-z]/.test(string[idxOf - 1])){
            charScore += 0.5;
          }
        }
      }

      // Same case bonus.
      if (string[idxOf] === word[i]) { charScore += 0.1; }

      // next round
      return calc(score, idxOf + 1, idxOf + 1, runningScore + charScore, i+1, matchingPositions.concat(idxOf));
    }else{
      // skip non match folder
      var effectiveLength = strLength;
      if(matchingPositions.length){
        var lastSlash = string.lastIndexOf('/',matchingPositions[0]);
        if(lastSlash!==-1){
          effectiveLength = strLength-lastSlash;
        }
      }
      // Reduce penalty for longer strings.
      var finalScore = 0.5 * (runningScore / effectiveLength + runningScore / wordLength);

      if ((lWord[0] === lString[0]) && (finalScore < 0.85)) {
        finalScore += 0.15;
      }
      if(score.score >= finalScore){
        return score;
      }
      return {score:finalScore, matchingPositions:matchingPositions};
    }
  }
}
/**
 * sort by string_score.
 * @param word    {String}        search word
 * @param strings {Array[String]} search targets
 * @param limit   {Integer}       result limit
 * @return {Array[{score:"float matching score", string:"string target string", matchingPositions:"Array[Interger] matchng positions"}]}
 */
function string_score_sort(word, strings, limit){
  var ret = [], i=0, l = (word==="")?Math.min(strings.length, limit):strings.length;
  for(; i < l; i++){
    var score = string_score(strings[i],word);
    if(score.score){
      score.string = strings[i];
      ret.push(score);
    }
  }
  ret.sort(function(a,b){
    var s = b.score - a.score;
    if(s === 0){
      return a.string > b.string ? 1 : -1;
    }
    return s;
  });
  ret = ret.slice(0,limit);
  return ret;
}
/**
 * hilight by result.
 * @param score {string:"string target string", matchingPositions:"Array[Interger] matchng positions"}
 * @param hilight tag ex: '<b>'
 * @return array of hilighted html elements.
 */
function string_score_hilight(result, tag){
  var str = result.string, msp=0;
  return hilight([], 0,  result.matchingPositions[msp]);
  function hilight(html, c, mpos){
    if(mpos === undefined){
      return html.concat(document.createTextNode(str.substr(c)));
    }else{
      return hilight(html.concat([
                     document.createTextNode(str.substring(c,mpos)),
                     $(tag).text(str[mpos])]),
                     mpos+1, result.matchingPositions[++msp]);
    }
  }
}
=======
/****************************************************************************/
/* Diff */
/****************************************************************************/
// add naturalWidth and naturalHeight for ie 8
function setNatural(img) {
  if(typeof img.naturalWidth == 'undefined'){
    var tmp = new Image();
    tmp.src = img.src;
    img.naturalWidth = tmp.width;
    img.naturalHeight = tmp.height;
  }
}
/**
 * onload handler
 * @param img <img>
 */
function onLoadedDiffImages(img){
  setNatural(img);
  img = $(img);
  img.show();
  var tb = img.parents(".diff-image-render");
  // Find images. If the image has not loaded yet, value is undefined.
  var old = tb.find(".diff-old img.diff-image:visible")[0];
  var neo = tb.find(".diff-new img.diff-image:visible")[0];
  imageDiff.appendImageMeta(tb, old, neo);
  if(old && neo){
    imageDiff.createToolSelector(old, neo).appendTo(tb.parent());
  }
}
var imageDiff ={
  /** append image meta div after image nodes.
   * @param tb <div class="diff-image-2up">
   * @param old <img>||undefined
   * @param neo <img>||undefined
   */
  appendImageMeta:function(tb, old, neo){
    old = old || {};
    neo = neo || {};
    tb.find(".diff-meta").remove();
    // before loaded, image is not visible.
    tb.find("img.diff-image:visible").each(function(){
      var div = $('<p class="diff-meta"><b>W:</b><span class="w"></span> | <b>W:</b><span class="h"></span></p>');
      div.find('.w').text(this.naturalWidth+"px").toggleClass("diff", old.naturalWidth != neo.naturalWidth);
      div.find('.h').text(this.naturalHeight+"px").toggleClass("diff", old.naturalHeight != neo.naturalHeight);
      div.appendTo(this.parentNode);
    });
  },
  /** check this browser can use canvas tag.
   */
  hasCanvasSupport:function(){
    if(!this.hasCanvasSupport.hasOwnProperty('resultCache')){
      this.hasCanvasSupport.resultCache = (typeof $('<canvas>')[0].getContext)=='function';
    }
    return this.hasCanvasSupport.resultCache;
  },
  /** create toolbar
   * @param old <img>
   * @param neo <img>
   * @return jQuery(<ul class="image-diff-tools">)
   */
  createToolSelector:function(old, neo){
    var self = this;
    return $('<ul class="image-diff-tools">'+
      '<li data-mode="diff2up" class="active">2-up</li>'+
      '<li data-mode="swipe">Swipe</li>'+
      '<li data-mode="onion">Onion Skin</li>'+
      '<li data-mode="difference" class="need-canvas">Difference</li>'+
      '<li data-mode="blink">Blink</li>'+
      '</ul>')
      .toggleClass('no-canvas', !this.hasCanvasSupport())
      .on('click', 'li', function(e){
        var td = $(this).parents("td");
        $(e.delegateTarget).find('li').each(function(){ $(this).toggleClass('active',this == e.target); });
        var mode = $(e.target).data('mode');
        td.find(".diff-image-render").hide();
        // create div if not created yet
        if(td.find(".diff-image-render."+mode).show().length===0){
          self[mode](old, neo).insertBefore(e.delegateTarget).addClass("diff-image-render");
        }
        return false;
      });
  },
  /** (private) calc size from images and css (const)
   * @param old <img>
   * @param neo <img>
   */
  calcSizes:function(old, neo){
    var maxWidth = 869 - 20 - 20 - 4; // set by css
    var h = Math.min(Math.max(old.naturalHeight, neo.naturalHeight),maxWidth);
    var w = Math.min(Math.max(old.naturalWidth, neo.naturalWidth),maxWidth);
    var oldRate = Math.min(h/old.naturalHeight, w/old.naturalWidth);
    var neoRate = Math.min(h/neo.naturalHeight, w/neo.naturalWidth);
    var neoW = neo.naturalWidth*neoRate;
    var neoH = neo.naturalHeight*neoRate;
    var oldW = old.naturalWidth*oldRate;
    var oldH = old.naturalHeight*oldRate;
    var paddingLeft = (maxWidth/2)-Math.max(neoW,oldW)/2;
    return {
      height:Math.max(oldH, neoH),
      width:w,
      padding:paddingLeft,
      paddingTop:20, // set by css
      barWidth:200, // set by css
      old:{ rate:oldRate, width:oldW, height:oldH },
      neo:{ rate:neoRate, width:neoW, height:neoH }
    };
  },
  /** (private) create div
   * @param old <img>
   * @param neo <img>
   */
  stack:function(old, neo){
    var size = this.calcSizes(old, neo);
    var diffNew = $('<div class="diff-new">')
      .append($("<img>").attr('src',neo.src).css({width:size.neo.width, height:size.neo.height}));
    var diffOld = $('<div class="diff-old">')
      .append($("<img>").attr('src',old.src).css({width:size.old.width, height:size.old.height}));
    var handle =  $('<span class="diff-swipe-handle icon icon-resize-horizontal"></span>')
      .css({marginTop:size.height-5});
    var bar = $('<hr class="diff-silde-bar">').css({top:size.height+size.paddingTop});
    var div = $('<div class="diff-image-stack">')
      .css({height:size.height+size.paddingTop, paddingLeft:size.padding})
      .append(diffOld, diffNew, bar, handle);
    return {
      neo:diffNew,
      old:diffOld,
      size:size,
      handle:handle,
      bar:bar,
      div:div,
      /* add event listener 'on mousemove' */
      onMoveHandleOnBar:function(callback){
        div.on('mousemove',function(e){
          var x = Math.max(Math.min((e.pageX - bar.offset().left), size.barWidth), 0);
          handle.css({left:x});
          callback(x, e);
        });
      }
    };
  },
  /** create swipe box
   * @param old <img>
   * @param neo <img>
   * @return jQuery(<div class="diff-image-stack swipe">)
   */
  swipe:function(old, neo){
    var stack = this.stack(old, neo);
    function setX(x){
      stack.neo.css({width:x});
      stack.handle.css({left:x+stack.size.padding});
    }
    setX(stack.size.neo.width/2);
    stack.div.on('mousemove',function(e){
      setX(Math.max(Math.min(e.pageX - stack.neo.offset().left, stack.size.neo.width),0));
    });
    return stack.div.addClass('swipe');
  },
  /** create blink box
   * @param old <img>
   * @param neo <img>
   * @return jQuery(<div class="diff-image-stack blink">)
   */
  blink:function(old, neo){
    var stack = this.stack(old, neo);
    stack.onMoveHandleOnBar(function(x){
      stack.neo.toggle(Math.floor(x) % 2 === 0);
    });
    return stack.div.addClass('blink');
  },
  /** create onion skin box
   * @param old <img>
   * @param neo <img>
   * @return jQuery(<div class="diff-image-stack onion">)
   */
  onion:function(old, neo){
    var stack = this.stack(old, neo);
    stack.neo.css({opacity:0.5});
    stack.onMoveHandleOnBar(function(x){
      stack.neo.css({opacity:x/stack.size.barWidth});
    });
    return stack.div.addClass('onion');
  },
  /** create difference box
   * @param old <img>
   * @param neo <img>
   * @return jQuery(<div class="diff-image-stack difference">)
   */
  difference:function(old, neo){
    var size = this.calcSizes(old,neo);
    var canvas = $('<canvas>').attr({width:size.width, height:size.height})[0];
    var context = canvas.getContext('2d');

    context.clearRect(0, 0, size.width, size.height);
    context.drawImage(neo, 0, 0, size.neo.width, size.neo.height);
    var neoData = context.getImageData(0, 0, size.neo.width, size.neo.height).data;
    context.clearRect(0, 0, size.width, size.height);

    context.drawImage(old, 0, 0, size.old.width, size.old.height);
    var c = context.getImageData(0, 0, size.neo.width, size.neo.height);
    var cData = c.data;
    for (var i = cData.length -1; i>0; i --){
      cData[i] = (i%4===3) ? Math.max(cData[i], neoData[i]) : Math.abs(cData[i] - neoData[i]);
    }
    context.putImageData(c, 0, 0);

    return $('<div class="diff-image-stack difference">').append(canvas);
  }
};
>>>>>>> 31559418
<|MERGE_RESOLUTION|>--- conflicted
+++ resolved
@@ -340,7 +340,6 @@
     return ret;
   }
 });
-<<<<<<< HEAD
 
 /**
  * scroll target into view ( on bottom edge, or on top edge)
@@ -475,12 +474,12 @@
   return ret;
 }
 /**
- * hilight by result.
+ * highlight by result.
  * @param score {string:"string target string", matchingPositions:"Array[Interger] matchng positions"}
- * @param hilight tag ex: '<b>'
- * @return array of hilighted html elements.
+ * @param highlight tag ex: '<b>'
+ * @return array of highlighted html elements.
  */
-function string_score_hilight(result, tag){
+function string_score_highlight(result, tag){
   var str = result.string, msp=0;
   return hilight([], 0,  result.matchingPositions[msp]);
   function hilight(html, c, mpos){
@@ -494,7 +493,7 @@
     }
   }
 }
-=======
+
 /****************************************************************************/
 /* Diff */
 /****************************************************************************/
@@ -703,4 +702,3 @@
     return $('<div class="diff-image-stack difference">').append(canvas);
   }
 };
->>>>>>> 31559418

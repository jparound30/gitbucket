package app

import jp.sf.amateras.scalatra.forms._

import service._
import util.UsersOnlyAuthenticator

class IssuesController extends IssuesControllerBase
<<<<<<< HEAD
  with IssuesService with RepositoryService with AccountService with LabelsService with MilestonesService
  with UsersOnlyAuthenticator with ReadableRepositoryAuthenticator with WritableRepositoryAuthenticator

trait IssuesControllerBase extends ControllerBase {
  self: IssuesService with RepositoryService with LabelsService with MilestonesService
    with UsersOnlyAuthenticator with ReadableRepositoryAuthenticator with WritableRepositoryAuthenticator  =>
=======
  with IssuesService with RepositoryService with AccountService with LabelsService
  with UsersOnlyAuthenticator

trait IssuesControllerBase extends ControllerBase {
  self: IssuesService with RepositoryService with LabelsService
    with UsersOnlyAuthenticator =>
>>>>>>> 86221a5d

  case class IssueForm(title: String, content: Option[String])

  val form = mapping(
      "title"   -> trim(label("Title", text(required))),
      "content" -> trim(optional(text()))
    )(IssueForm.apply)

  get("/:owner/:repository/issues"){
    val owner = params("owner")
    val repository = params("repository")

    getRepository(owner, repository, baseUrl) match {
      case None    => NotFound()
      case Some(r) => {
        // search condition
        val closed = params.get("state") collect {
          case "closed" => true
        } getOrElse false

        issues.html.issues(searchIssue(owner, repository, closed),
          getLabels(owner, repository),
          getMilestones(owner, repository).filter(_.closedDate.isEmpty),
          r, isWritable(owner, repository, context.loginAccount))
      }
    }
  }

  get("/:owner/:repository/issues/:id"){
    val owner = params("owner")
    val repository = params("repository")
    val issueId = params("id")

    getIssue(owner, repository, issueId) map {
      issues.html.issue(_, getRepository(owner, repository, baseUrl).get)
    } getOrElse NotFound
  }

  get("/:owner/:repository/issues/new")( usersOnly {
    issues.html.issueedit(getRepository(params("owner"), params("repository"), baseUrl).get)
  })

  post("/:owner/:repository/issues", form)( usersOnly { form =>
    val owner = params("owner")
    val repository = params("repository")

    redirect("/%s/%s/issues/%d".format(owner, repository,
        saveIssue(owner, repository, context.loginAccount.get.userName, form.title, form.content)))
  })

  post("/:owner/:repository/issue_comments")( usersOnly {
    val owner = params("owner")
    val repository = params("repository")
    val issueId = params("issueId").toInt
    val content = params("content")	// TODO input check

    contentType = formats("json")
    saveComment(owner, repository, context.loginAccount.get.userName, issueId, content) map {
      model => org.json4s.jackson.Serialization.write(
          Map("commentedUserName" -> model.commentedUserName,
              "registeredDate"    -> view.helpers.datetime(model.registeredDate),
              "content"           -> view.Markdown.toHtml(
                  model.content, getRepository(owner, repository, baseUrl).get, false, true, true)
          ))
    } getOrElse ""
  })

}<|MERGE_RESOLUTION|>--- conflicted
+++ resolved
@@ -1,91 +1,85 @@
-package app
-
-import jp.sf.amateras.scalatra.forms._
-
-import service._
-import util.UsersOnlyAuthenticator
-
-class IssuesController extends IssuesControllerBase
-<<<<<<< HEAD
-  with IssuesService with RepositoryService with AccountService with LabelsService with MilestonesService
-  with UsersOnlyAuthenticator with ReadableRepositoryAuthenticator with WritableRepositoryAuthenticator
-
-trait IssuesControllerBase extends ControllerBase {
-  self: IssuesService with RepositoryService with LabelsService with MilestonesService
-    with UsersOnlyAuthenticator with ReadableRepositoryAuthenticator with WritableRepositoryAuthenticator  =>
-=======
-  with IssuesService with RepositoryService with AccountService with LabelsService
-  with UsersOnlyAuthenticator
-
-trait IssuesControllerBase extends ControllerBase {
-  self: IssuesService with RepositoryService with LabelsService
-    with UsersOnlyAuthenticator =>
->>>>>>> 86221a5d
-
-  case class IssueForm(title: String, content: Option[String])
-
-  val form = mapping(
-      "title"   -> trim(label("Title", text(required))),
-      "content" -> trim(optional(text()))
-    )(IssueForm.apply)
-
-  get("/:owner/:repository/issues"){
-    val owner = params("owner")
-    val repository = params("repository")
-
-    getRepository(owner, repository, baseUrl) match {
-      case None    => NotFound()
-      case Some(r) => {
-        // search condition
-        val closed = params.get("state") collect {
-          case "closed" => true
-        } getOrElse false
-
-        issues.html.issues(searchIssue(owner, repository, closed),
-          getLabels(owner, repository),
-          getMilestones(owner, repository).filter(_.closedDate.isEmpty),
-          r, isWritable(owner, repository, context.loginAccount))
-      }
-    }
-  }
-
-  get("/:owner/:repository/issues/:id"){
-    val owner = params("owner")
-    val repository = params("repository")
-    val issueId = params("id")
-
-    getIssue(owner, repository, issueId) map {
-      issues.html.issue(_, getRepository(owner, repository, baseUrl).get)
-    } getOrElse NotFound
-  }
-
-  get("/:owner/:repository/issues/new")( usersOnly {
-    issues.html.issueedit(getRepository(params("owner"), params("repository"), baseUrl).get)
-  })
-
-  post("/:owner/:repository/issues", form)( usersOnly { form =>
-    val owner = params("owner")
-    val repository = params("repository")
-
-    redirect("/%s/%s/issues/%d".format(owner, repository,
-        saveIssue(owner, repository, context.loginAccount.get.userName, form.title, form.content)))
-  })
-
-  post("/:owner/:repository/issue_comments")( usersOnly {
-    val owner = params("owner")
-    val repository = params("repository")
-    val issueId = params("issueId").toInt
-    val content = params("content")	// TODO input check
-
-    contentType = formats("json")
-    saveComment(owner, repository, context.loginAccount.get.userName, issueId, content) map {
-      model => org.json4s.jackson.Serialization.write(
-          Map("commentedUserName" -> model.commentedUserName,
-              "registeredDate"    -> view.helpers.datetime(model.registeredDate),
-              "content"           -> view.Markdown.toHtml(
-                  model.content, getRepository(owner, repository, baseUrl).get, false, true, true)
-          ))
-    } getOrElse ""
-  })
-
+package app
+
+import jp.sf.amateras.scalatra.forms._
+
+import service._
+import util.UsersOnlyAuthenticator
+
+class IssuesController extends IssuesControllerBase
+  with IssuesService with RepositoryService with AccountService with LabelsService with MilestonesService
+  with UsersOnlyAuthenticator
+
+trait IssuesControllerBase extends ControllerBase {
+  self: IssuesService with RepositoryService with LabelsService with MilestonesService
+    with UsersOnlyAuthenticator =>
+
+  case class IssueForm(title: String, content: Option[String])
+
+  val form = mapping(
+      "title"   -> trim(label("Title", text(required))),
+      "content" -> trim(optional(text()))
+    )(IssueForm.apply)
+
+  get("/:owner/:repository/issues"){
+    val owner = params("owner")
+    val repository = params("repository")
+
+    getRepository(owner, repository, baseUrl) match {
+      case None    => NotFound()
+      case Some(r) => {
+        // search condition
+        val closed = params.get("state") collect {
+          case "closed" => true
+        } getOrElse false
+
+        issues.html.issues(searchIssue(owner, repository, closed),
+          getLabels(owner, repository),
+          getMilestones(owner, repository).filter(_.closedDate.isEmpty),
+          r, isWritable(owner, repository, context.loginAccount))
+      }
+    }
+  }
+
+  get("/:owner/:repository/issues/:id"){
+    val owner = params("owner")
+    val repository = params("repository")
+    val issueId = params("id")
+
+    getIssue(owner, repository, issueId) map {
+      issues.html.issue(_, getRepository(owner, repository, baseUrl).get)
+    } getOrElse NotFound
+  }
+
+  // TODO requires users only and redable repository checking
+  get("/:owner/:repository/issues/new")( usersOnly {
+    issues.html.issueedit(getRepository(params("owner"), params("repository"), baseUrl).get)
+  })
+
+  // TODO requires users only and redable repository checking
+  post("/:owner/:repository/issues", form)( usersOnly { form =>
+    val owner = params("owner")
+    val repository = params("repository")
+
+    redirect("/%s/%s/issues/%d".format(owner, repository,
+        saveIssue(owner, repository, context.loginAccount.get.userName, form.title, form.content)))
+  })
+
+  // TODO requires users only and redable repository checking
+  post("/:owner/:repository/issue_comments")( usersOnly {
+    val owner = params("owner")
+    val repository = params("repository")
+    val issueId = params("issueId").toInt
+    val content = params("content")	// TODO input check
+
+    contentType = formats("json")
+    saveComment(owner, repository, context.loginAccount.get.userName, issueId, content) map {
+      model => org.json4s.jackson.Serialization.write(
+          Map("commentedUserName" -> model.commentedUserName,
+              "registeredDate"    -> view.helpers.datetime(model.registeredDate),
+              "content"           -> view.Markdown.toHtml(
+                  model.content, getRepository(owner, repository, baseUrl).get, false, true, true)
+          ))
+    } getOrElse ""
+  })
+
 }
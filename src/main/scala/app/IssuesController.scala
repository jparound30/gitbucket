--- conflicted
+++ resolved
@@ -9,10 +9,7 @@
 import util.ControlUtil._
 import org.scalatra.Ok
 import model.Issue
-<<<<<<< HEAD
-=======
 import plugin.PluginSystem
->>>>>>> 5bddd352
 
 class IssuesController extends IssuesControllerBase
   with IssuesService with RepositoryService with AccountService with LabelsService with MilestonesService with ActivityService
@@ -190,11 +187,7 @@
           org.json4s.jackson.Serialization.write(
               Map("title"   -> x.title,
                   "content" -> view.Markdown.toHtml(x.content getOrElse "No description given.",
-<<<<<<< HEAD
                       repository, false, true, true)
-=======
-                      repository, false, true)
->>>>>>> 5bddd352
               ))
         }
       } else Unauthorized
@@ -211,11 +204,7 @@
           contentType = formats("json")
           org.json4s.jackson.Serialization.write(
               Map("content" -> view.Markdown.toHtml(x.content,
-<<<<<<< HEAD
                   repository, false, true, true)
-=======
-                  repository, false, true)
->>>>>>> 5bddd352
               ))
         }
       } else Unauthorized

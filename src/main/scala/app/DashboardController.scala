package app

import service._
import util.UsersAuthenticator

class DashboardController extends DashboardControllerBase
  with IssuesService with RepositoryService with AccountService
  with UsersAuthenticator

trait DashboardControllerBase extends ControllerBase {
  self: IssuesService with RepositoryService with UsersAuthenticator =>

  get("/dashboard/issues/repos")(usersOnly {
    searchIssues("all")
  })

  get("/dashboard/issues/assigned")(usersOnly {
    searchIssues("assigned")
  })

  get("/dashboard/issues/created_by")(usersOnly {
    searchIssues("created_by")
  })

  private def searchIssues(filter: String) = {
    import IssuesService._

    // condition
    val sessionKey = "dashboard/issues"
    val condition = if(request.getQueryString == null)
      session.get(sessionKey).getOrElse(IssueSearchCondition()).asInstanceOf[IssueSearchCondition]
    else IssueSearchCondition(request)

    session.put(sessionKey, condition)

<<<<<<< HEAD
    val userName = context.loginAccount.get.userName
    val repositories = getUserRepositories(userName, baseUrl).map(repo => repo.owner -> repo.name)
    val filterUser = Map(filter -> userName)
    val page = IssueSearchCondition.page(request)
=======
    val repositories = getUserRepositories(context.loginAccount.get.userName, baseUrl)
>>>>>>> cfaee56a
    // 
    dashboard.html.issues(
        issues.html.listparts(
            searchIssue(condition, filterUser, (page - 1) * IssueLimit, IssueLimit, repositories: _*),
            page,
            countIssue(condition.copy(state = "open"), filterUser, repositories: _*),
            countIssue(condition.copy(state = "closed"), filterUser, repositories: _*),
            condition),
        countIssue(condition, Map.empty, repositories: _*),
        countIssue(condition, Map("assigned" -> userName), repositories: _*),
        countIssue(condition, Map("created_by" -> userName), repositories: _*),
        repositories,
        condition,
        filter)    
    
  }

}<|MERGE_RESOLUTION|>--- conflicted
+++ resolved
@@ -1,61 +1,57 @@
-package app
+package app
+
+import service._
+import util.UsersAuthenticator
+
+class DashboardController extends DashboardControllerBase
+  with IssuesService with RepositoryService with AccountService
+  with UsersAuthenticator
+
+trait DashboardControllerBase extends ControllerBase {
+  self: IssuesService with RepositoryService with UsersAuthenticator =>
+
+  get("/dashboard/issues/repos")(usersOnly {
+    searchIssues("all")
+  })
+
+  get("/dashboard/issues/assigned")(usersOnly {
+    searchIssues("assigned")
+  })
+
+  get("/dashboard/issues/created_by")(usersOnly {
+    searchIssues("created_by")
+  })
+
+  private def searchIssues(filter: String) = {
+    import IssuesService._
+
+    // condition
+    val sessionKey = "dashboard/issues"
+    val condition = if(request.getQueryString == null)
+      session.get(sessionKey).getOrElse(IssueSearchCondition()).asInstanceOf[IssueSearchCondition]
+    else IssueSearchCondition(request)
+
+    session.put(sessionKey, condition)
 
-import service._
-import util.UsersAuthenticator
-
-class DashboardController extends DashboardControllerBase
-  with IssuesService with RepositoryService with AccountService
-  with UsersAuthenticator
-
-trait DashboardControllerBase extends ControllerBase {
-  self: IssuesService with RepositoryService with UsersAuthenticator =>
-
-  get("/dashboard/issues/repos")(usersOnly {
-    searchIssues("all")
-  })
-
-  get("/dashboard/issues/assigned")(usersOnly {
-    searchIssues("assigned")
-  })
-
-  get("/dashboard/issues/created_by")(usersOnly {
-    searchIssues("created_by")
-  })
-
-  private def searchIssues(filter: String) = {
-    import IssuesService._
-
-    // condition
-    val sessionKey = "dashboard/issues"
-    val condition = if(request.getQueryString == null)
-      session.get(sessionKey).getOrElse(IssueSearchCondition()).asInstanceOf[IssueSearchCondition]
-    else IssueSearchCondition(request)
-
-    session.put(sessionKey, condition)
-
-<<<<<<< HEAD
-    val userName = context.loginAccount.get.userName
-    val repositories = getUserRepositories(userName, baseUrl).map(repo => repo.owner -> repo.name)
-    val filterUser = Map(filter -> userName)
+    val userName = context.loginAccount.get.userName
+    val repositories = getUserRepositories(userName, baseUrl).map(repo => repo.owner -> repo.name)
+    val filterUser = Map(filter -> userName)
     val page = IssueSearchCondition.page(request)
-=======
-    val repositories = getUserRepositories(context.loginAccount.get.userName, baseUrl)
->>>>>>> cfaee56a
-    // 
-    dashboard.html.issues(
-        issues.html.listparts(
-            searchIssue(condition, filterUser, (page - 1) * IssueLimit, IssueLimit, repositories: _*),
-            page,
-            countIssue(condition.copy(state = "open"), filterUser, repositories: _*),
-            countIssue(condition.copy(state = "closed"), filterUser, repositories: _*),
-            condition),
-        countIssue(condition, Map.empty, repositories: _*),
-        countIssue(condition, Map("assigned" -> userName), repositories: _*),
-        countIssue(condition, Map("created_by" -> userName), repositories: _*),
-        repositories,
-        condition,
-        filter)    
-    
-  }
-
+    // 
+    dashboard.html.issues(
+        issues.html.listparts(
+            searchIssue(condition, filterUser, (page - 1) * IssueLimit, IssueLimit, repositories: _*),
+            page,
+            countIssue(condition.copy(state = "open"), filterUser, repositories: _*),
+            countIssue(condition.copy(state = "closed"), filterUser, repositories: _*),
+            condition),
+        countIssue(condition, Map.empty, repositories: _*),
+        countIssue(condition, Map("assigned" -> userName), repositories: _*),
+        countIssue(condition, Map("created_by" -> userName), repositories: _*),
+        repositories,
+        condition,
+        filter)    
+    
+  }
+
 }
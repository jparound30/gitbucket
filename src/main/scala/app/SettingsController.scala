package app

import service._
import util.OwnerOnlyAuthenticator
import jp.sf.amateras.scalatra.forms._

class SettingsController extends SettingsControllerBase
  with RepositoryService with AccountService with OwnerOnlyAuthenticator

<<<<<<< HEAD

trait SettingsControllerBase extends ControllerBase {
  self: RepositoryService with AccountService with OwnerOnlyAuthenticator =>
=======
trait SettingsControllerBase extends ControllerBase { self: RepositoryService with AccountService =>
>>>>>>> f59e852f

  case class OptionsForm(description: Option[String], defaultBranch: String, repositoryType: Int)
  
  val optionsForm = mapping(
    "description"    -> trim(label("Description"    , optional(text()))),
    "defaultBranch"  -> trim(label("Default Branch" , text(required, maxlength(100)))),
    "repositoryType" -> trim(label("Repository Type", number()))
  )(OptionsForm.apply)
  
  case class CollaboratorForm(userName: String)

  val collaboratorForm = mapping(
    "userName" -> trim(label("Username", text(required, collaborator)))
  )(CollaboratorForm.apply)

  /**
   * Redirect to the Options page.
   */
  get("/:owner/:repository/settings")(ownerOnly {
    val owner      = params("owner")
    val repository = params("repository")
    redirect("/%s/%s/settings/options".format(owner, repository))
  })
  
  /**
   * Display the Options page.
   */
  get("/:owner/:repository/settings/options")(ownerOnly {
    val owner      = params("owner")
    val repository = params("repository")
    
    settings.html.options(getRepository(owner, repository, servletContext).get)
  })
  
  /**
   * Save the repository options.
   */
  post("/:owner/:repository/settings/options", optionsForm){ form =>
    val owner      = params("owner")
    val repository = params("repository")
    
    // save repository options
    saveRepositoryOptions(owner, repository, form.description, form.defaultBranch, form.repositoryType)
    
    redirect("%s/%s/settings/options".format(owner, repository))
  }
  
  /**
   * Display the Collaborators page.
   */
  get("/:owner/:repository/settings/collaborators")(ownerOnly {
    val owner      = params("owner")
    val repository = params("repository")
    
    settings.html.collaborators(getCollaborators(owner, repository), getRepository(owner, repository, servletContext).get)
  })

  /**
   * Add the collaborator.
   */
  post("/:owner/:repository/settings/collaborators/add", collaboratorForm)(ownerOnly { form =>
    val owner      = params("owner")
    val repository = params("repository")
    addCollaborator(owner, repository, form.userName)
    redirect("/%s/%s/settings/collaborators".format(owner, repository))
  })

  /**
   * Add the collaborator.
   */
  get("/:owner/:repository/settings/collaborators/remove")(ownerOnly {
    val owner      = params("owner")
    val repository = params("repository")
    val userName   = params("name")
    removeCollaborator(owner, repository, userName)
    redirect("/%s/%s/settings/collaborators".format(owner, repository))
  })
  
  
  /**
   * Provides Constraint to validate the collaborator name.
   */
  def collaborator: Constraint = new Constraint(){
    def validate(name: String, value: String): Option[String] = {
      getAccountByUserName(value) match {
        case None => Some("User does not exist.")
        case Some(x) if(x.userName == context.loginAccount.get.userName) => Some("User can access this repository already.")
        case Some(x) => {
          val paths = request.getRequestURI.split("/")
          if(getCollaborators(paths(1), paths(2)).contains(x.userName)){
            Some("User can access this repository already.")
          } else {
            None
          }
        }
      }
    }
  }

}<|MERGE_RESOLUTION|>--- conflicted
+++ resolved
@@ -1,116 +1,111 @@
-package app
-
-import service._
-import util.OwnerOnlyAuthenticator
-import jp.sf.amateras.scalatra.forms._
-
-class SettingsController extends SettingsControllerBase
-  with RepositoryService with AccountService with OwnerOnlyAuthenticator
-
-<<<<<<< HEAD
-
-trait SettingsControllerBase extends ControllerBase {
-  self: RepositoryService with AccountService with OwnerOnlyAuthenticator =>
-=======
-trait SettingsControllerBase extends ControllerBase { self: RepositoryService with AccountService =>
->>>>>>> f59e852f
-
-  case class OptionsForm(description: Option[String], defaultBranch: String, repositoryType: Int)
-  
-  val optionsForm = mapping(
-    "description"    -> trim(label("Description"    , optional(text()))),
-    "defaultBranch"  -> trim(label("Default Branch" , text(required, maxlength(100)))),
-    "repositoryType" -> trim(label("Repository Type", number()))
-  )(OptionsForm.apply)
-  
-  case class CollaboratorForm(userName: String)
-
-  val collaboratorForm = mapping(
-    "userName" -> trim(label("Username", text(required, collaborator)))
-  )(CollaboratorForm.apply)
-
-  /**
-   * Redirect to the Options page.
-   */
-  get("/:owner/:repository/settings")(ownerOnly {
-    val owner      = params("owner")
-    val repository = params("repository")
-    redirect("/%s/%s/settings/options".format(owner, repository))
-  })
-  
-  /**
-   * Display the Options page.
-   */
-  get("/:owner/:repository/settings/options")(ownerOnly {
-    val owner      = params("owner")
-    val repository = params("repository")
-    
-    settings.html.options(getRepository(owner, repository, servletContext).get)
-  })
-  
-  /**
-   * Save the repository options.
-   */
-  post("/:owner/:repository/settings/options", optionsForm){ form =>
-    val owner      = params("owner")
-    val repository = params("repository")
-    
-    // save repository options
-    saveRepositoryOptions(owner, repository, form.description, form.defaultBranch, form.repositoryType)
-    
-    redirect("%s/%s/settings/options".format(owner, repository))
-  }
-  
-  /**
-   * Display the Collaborators page.
-   */
-  get("/:owner/:repository/settings/collaborators")(ownerOnly {
-    val owner      = params("owner")
-    val repository = params("repository")
-    
-    settings.html.collaborators(getCollaborators(owner, repository), getRepository(owner, repository, servletContext).get)
-  })
-
-  /**
-   * Add the collaborator.
-   */
-  post("/:owner/:repository/settings/collaborators/add", collaboratorForm)(ownerOnly { form =>
-    val owner      = params("owner")
-    val repository = params("repository")
-    addCollaborator(owner, repository, form.userName)
-    redirect("/%s/%s/settings/collaborators".format(owner, repository))
-  })
-
-  /**
-   * Add the collaborator.
-   */
-  get("/:owner/:repository/settings/collaborators/remove")(ownerOnly {
-    val owner      = params("owner")
-    val repository = params("repository")
-    val userName   = params("name")
-    removeCollaborator(owner, repository, userName)
-    redirect("/%s/%s/settings/collaborators".format(owner, repository))
-  })
-  
-  
-  /**
-   * Provides Constraint to validate the collaborator name.
-   */
-  def collaborator: Constraint = new Constraint(){
-    def validate(name: String, value: String): Option[String] = {
-      getAccountByUserName(value) match {
-        case None => Some("User does not exist.")
-        case Some(x) if(x.userName == context.loginAccount.get.userName) => Some("User can access this repository already.")
-        case Some(x) => {
-          val paths = request.getRequestURI.split("/")
-          if(getCollaborators(paths(1), paths(2)).contains(x.userName)){
-            Some("User can access this repository already.")
-          } else {
-            None
-          }
-        }
-      }
-    }
-  }
-
+package app
+
+import service._
+import util.OwnerOnlyAuthenticator
+import jp.sf.amateras.scalatra.forms._
+
+class SettingsController extends SettingsControllerBase
+  with RepositoryService with AccountService with OwnerOnlyAuthenticator
+
+trait SettingsControllerBase extends ControllerBase {
+  self: RepositoryService with AccountService with OwnerOnlyAuthenticator =>
+
+  case class OptionsForm(description: Option[String], defaultBranch: String, repositoryType: Int)
+  
+  val optionsForm = mapping(
+    "description"    -> trim(label("Description"    , optional(text()))),
+    "defaultBranch"  -> trim(label("Default Branch" , text(required, maxlength(100)))),
+    "repositoryType" -> trim(label("Repository Type", number()))
+  )(OptionsForm.apply)
+  
+  case class CollaboratorForm(userName: String)
+
+  val collaboratorForm = mapping(
+    "userName" -> trim(label("Username", text(required, collaborator)))
+  )(CollaboratorForm.apply)
+
+  /**
+   * Redirect to the Options page.
+   */
+  get("/:owner/:repository/settings")(ownerOnly {
+    val owner      = params("owner")
+    val repository = params("repository")
+    redirect("/%s/%s/settings/options".format(owner, repository))
+  })
+  
+  /**
+   * Display the Options page.
+   */
+  get("/:owner/:repository/settings/options")(ownerOnly {
+    val owner      = params("owner")
+    val repository = params("repository")
+    
+    settings.html.options(getRepository(owner, repository, servletContext).get)
+  })
+  
+  /**
+   * Save the repository options.
+   */
+  post("/:owner/:repository/settings/options", optionsForm){ form =>
+    val owner      = params("owner")
+    val repository = params("repository")
+    
+    // save repository options
+    saveRepositoryOptions(owner, repository, form.description, form.defaultBranch, form.repositoryType)
+    
+    redirect("%s/%s/settings/options".format(owner, repository))
+  }
+  
+  /**
+   * Display the Collaborators page.
+   */
+  get("/:owner/:repository/settings/collaborators")(ownerOnly {
+    val owner      = params("owner")
+    val repository = params("repository")
+    
+    settings.html.collaborators(getCollaborators(owner, repository), getRepository(owner, repository, servletContext).get)
+  })
+
+  /**
+   * Add the collaborator.
+   */
+  post("/:owner/:repository/settings/collaborators/add", collaboratorForm)(ownerOnly { form =>
+    val owner      = params("owner")
+    val repository = params("repository")
+    addCollaborator(owner, repository, form.userName)
+    redirect("/%s/%s/settings/collaborators".format(owner, repository))
+  })
+
+  /**
+   * Add the collaborator.
+   */
+  get("/:owner/:repository/settings/collaborators/remove")(ownerOnly {
+    val owner      = params("owner")
+    val repository = params("repository")
+    val userName   = params("name")
+    removeCollaborator(owner, repository, userName)
+    redirect("/%s/%s/settings/collaborators".format(owner, repository))
+  })
+  
+  
+  /**
+   * Provides Constraint to validate the collaborator name.
+   */
+  def collaborator: Constraint = new Constraint(){
+    def validate(name: String, value: String): Option[String] = {
+      getAccountByUserName(value) match {
+        case None => Some("User does not exist.")
+        case Some(x) if(x.userName == context.loginAccount.get.userName) => Some("User can access this repository already.")
+        case Some(x) => {
+          val paths = request.getRequestURI.split("/")
+          if(getCollaborators(paths(1), paths(2)).contains(x.userName)){
+            Some("User can access this repository already.")
+          } else {
+            None
+          }
+        }
+      }
+    }
+  }
+
 }
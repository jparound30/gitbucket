package app

import util.Directory._
import util.Implicits._
import util.ControlUtil._
import _root_.util._
import service._
import org.scalatra._
import java.io.File
import org.eclipse.jgit.api.Git
import org.eclipse.jgit.lib._
import org.apache.commons.io.FileUtils
import org.eclipse.jgit.treewalk._
import java.util.zip.{ZipEntry, ZipOutputStream}
import scala.Some

class RepositoryViewerController extends RepositoryViewerControllerBase 
  with RepositoryService with AccountService with ActivityService with ReferrerAuthenticator with CollaboratorsAuthenticator

/**
 * The repository viewer.
 */
trait RepositoryViewerControllerBase extends ControllerBase { 
  self: RepositoryService with AccountService with ActivityService with ReferrerAuthenticator with CollaboratorsAuthenticator =>

  /**
   * Returns converted HTML from Markdown for preview.
   */
  post("/:owner/:repository/_preview")(referrersOnly { repository =>
    contentType = "text/html"
    view.helpers.markdown(params("content"), repository,
      params("enableWikiLink").toBoolean,
      params("enableRefsLink").toBoolean)
  })

  /**
   * Displays the file list of the repository root and the default branch.
   */
  get("/:owner/:repository")(referrersOnly {
    fileList(_)
  })

  /**
   * Displays the file list of the specified path and branch.
   */
  get("/:owner/:repository/tree/*")(referrersOnly { repository =>
    val (id, path) = splitPath(repository, multiParams("splat").head)
    if(path.isEmpty){
      fileList(repository, id)
    } else {
      fileList(repository, id, path)
    }
  })

  /**
   * Displays the commit list of the specified resource.
   */
  get("/:owner/:repository/commits/*")(referrersOnly { repository =>
    val (branchName, path) = splitPath(repository, multiParams("splat").head)
    val page = params.get("page").flatMap(_.toIntOpt).getOrElse(1)

    using(Git.open(getRepositoryDir(repository.owner, repository.name))){ git =>
      JGitUtil.getCommitLog(git, branchName, page, 30, path) match {
        case Right((logs, hasNext)) =>
          repo.html.commits(if(path.isEmpty) Nil else path.split("/").toList, branchName, repository,
            logs.splitWith{ (commit1, commit2) =>
              view.helpers.date(commit1.time) == view.helpers.date(commit2.time)
            }, page, hasNext)
        case Left(_) => NotFound
      }
    }
  })

  /**
   * Displays the file content of the specified branch or commit.
   */
  get("/:owner/:repository/blob/*")(referrersOnly { repository =>
    val (id, path) = splitPath(repository, multiParams("splat").head)
    val raw = params.get("raw").getOrElse("false").toBoolean

    using(Git.open(getRepositoryDir(repository.owner, repository.name))){ git =>
      val revCommit = JGitUtil.getRevCommitFromId(git, git.getRepository.resolve(id))

      @scala.annotation.tailrec
      def getPathObjectId(path: String, walk: TreeWalk): Option[ObjectId] = walk.next match {
        case true if(walk.getPathString == path) => Some(walk.getObjectId(0))
        case true  => getPathObjectId(path, walk)
        case false => None
      }

      using(new TreeWalk(git.getRepository)){ treeWalk =>
        treeWalk.addTree(revCommit.getTree)
        treeWalk.setRecursive(true)
        getPathObjectId(path, treeWalk)
      } map { objectId =>
        if(raw){
          // Download
          defining(JGitUtil.getContentFromId(git, objectId, false).get){ bytes =>
            contentType = FileUtil.getContentType(path, bytes)
            bytes
          }
        } else {
          // Viewer
          val large  = FileUtil.isLarge(git.getRepository.getObjectDatabase.open(objectId).getSize)
          val viewer = if(FileUtil.isImage(path)) "image" else if(large) "large" else "other"
          val bytes  = if(viewer == "other") JGitUtil.getContentFromId(git, objectId, false) else None

          val content = if(viewer == "other"){
            if(bytes.isDefined && FileUtil.isText(bytes.get)){
              // text
              JGitUtil.ContentInfo("text", bytes.map(StringUtil.convertFromByteArray))
            } else {
              // binary
              JGitUtil.ContentInfo("binary", None)
            }
          } else {
            // image or large
            JGitUtil.ContentInfo(viewer, None)
          }

          repo.html.blob(id, repository, path.split("/").toList, content, new JGitUtil.CommitInfo(revCommit))
        }
      } getOrElse NotFound
    }
  })

  /**
   * Displays details of the specified commit.
   */
  get("/:owner/:repository/commit/:id")(referrersOnly { repository =>
    val id = params("id")

    using(Git.open(getRepositoryDir(repository.owner, repository.name))){ git =>
      defining(JGitUtil.getRevCommitFromId(git, git.getRepository.resolve(id))){ revCommit =>
        JGitUtil.getDiffs(git, id) match { case (diffs, oldCommitId) =>
          repo.html.commit(id, new JGitUtil.CommitInfo(revCommit),
            JGitUtil.getBranchesOfCommit(git, revCommit.getName),
            JGitUtil.getTagsOfCommit(git, revCommit.getName),
            repository, diffs, oldCommitId)
        }
      }
    }
  })

  /**
   * Displays branches.
   */
  get("/:owner/:repository/branches")(referrersOnly { repository =>
    using(Git.open(getRepositoryDir(repository.owner, repository.name))){ git =>
      // retrieve latest update date of each branch
      val branchInfo = repository.branchList.map { branchName =>
        val revCommit = git.log.add(git.getRepository.resolve(branchName)).setMaxCount(1).call.iterator.next
        (branchName, revCommit.getCommitterIdent.getWhen)
      }
      repo.html.branches(branchInfo, hasWritePermission(repository.owner, repository.name, context.loginAccount), repository)
    }
  })

  /**
   * Deletes branch.
   */
  get("/:owner/:repository/delete/*")(collaboratorsOnly { repository =>
    val branchName = multiParams("splat").head
    val userName   = context.loginAccount.get.userName
    if(repository.repository.defaultBranch != branchName){
      using(Git.open(getRepositoryDir(repository.owner, repository.name))){ git =>
        git.branchDelete().setBranchNames(branchName).call()
        recordDeleteBranchActivity(repository.owner, repository.name, userName, branchName)
      }
    }
    redirect(s"/${repository.owner}/${repository.name}/branches")
  })

  /**
   * Displays tags.
   */
  get("/:owner/:repository/tags")(referrersOnly {
    repo.html.tags(_)
  })

  /**
   * Download repository contents as an archive.
   */
  get("/:owner/:repository/archive/*")(referrersOnly { repository =>
    val name = multiParams("splat").head

    if(name.endsWith(".zip")){
      val revision = name.replaceFirst("\\.zip$", "")
      val workDir = getDownloadWorkDir(repository.owner, repository.name, session.getId)
      if(workDir.exists){
        FileUtils.deleteDirectory(workDir)
      }
      workDir.mkdirs

      val zipFile = new File(workDir, repository.name + "-" +
        (if(revision.length == 40) revision.substring(0, 10) else revision).replace('/', '_') + ".zip")

      using(Git.open(getRepositoryDir(repository.owner, repository.name))){ git =>
        val revCommit = JGitUtil.getRevCommitFromId(git, git.getRepository.resolve(revision))
        using(new TreeWalk(git.getRepository)){ walk =>
          val reader   = walk.getObjectReader
          val objectId = new MutableObjectId

          using(new ZipOutputStream(new java.io.FileOutputStream(zipFile))){ out =>
            walk.addTree(revCommit.getTree)
            walk.setRecursive(true)

            while(walk.next){
              val name = walk.getPathString
              val mode = walk.getFileMode(0)
              if(mode == FileMode.REGULAR_FILE || mode == FileMode.EXECUTABLE_FILE){
                walk.getObjectId(objectId, 0)
                val entry = new ZipEntry(name)
                val loader = reader.open(objectId)
                entry.setSize(loader.getSize)
                out.putNextEntry(entry)
                loader.copyTo(out)
              }
            }
          }
        }
      }

      contentType = "application/octet-stream"
      response.setHeader("Content-Disposition", s"attachment; filename=${zipFile.getName}")
      zipFile
    } else {
      BadRequest
    }
  })

  get("/:owner/:repository/network/members")(referrersOnly { repository =>
    repo.html.forked(
      getRepository(
        repository.repository.originUserName.getOrElse(repository.owner),
        repository.repository.originRepositoryName.getOrElse(repository.name),
        baseUrl),
      getForkedRepositories(
        repository.repository.originUserName.getOrElse(repository.owner),
        repository.repository.originRepositoryName.getOrElse(repository.name)),
      repository)
  })
  
  private def splitPath(repository: service.RepositoryService.RepositoryInfo, path: String): (String, String) = {
    val id = repository.branchList.collectFirst {
      case branch if(path == branch || path.startsWith(branch + "/")) => branch
    } orElse repository.tags.collectFirst {
      case tag if(path == tag.name || path.startsWith(tag.name + "/")) => tag.name
    } orElse Some(path.split("/")(0)) get

    (id, path.substring(id.length).replaceFirst("^/", ""))
  }


  private val readmeFiles = view.helpers.renderableSuffixes.map(suffix => s"readme${suffix}") ++ Seq("readme.txt", "readme")

  /**
   * Provides HTML of the file list.
   * 
   * @param repository the repository information
   * @param revstr the branch name or commit id(optional)
   * @param path the directory path (optional)
   * @return HTML of the file list
   */
  private def fileList(repository: RepositoryService.RepositoryInfo, revstr: String = "", path: String = ".") = {
    if(repository.commitCount == 0){
      repo.html.guide(repository)
    } else {
      using(Git.open(getRepositoryDir(repository.owner, repository.name))){ git =>
        //val revisions = Seq(if(revstr.isEmpty) repository.repository.defaultBranch else revstr, repository.branchList.head)
        // get specified commit
<<<<<<< HEAD
        JGitUtil.getDefaultBranch(git, repository, revstr).map {
          case (objectId, revision) =>
            defining(JGitUtil.getRevCommitFromId(git, objectId)) { revCommit =>
              // get files
              val files = JGitUtil.getFileList(git, revision, path)
              val parentPath = if (path == ".") Nil else path.split("/").toList
              // process README.md or README.markdown
              val readme = files.find { file =>
                readmeFiles.contains(file.name.toLowerCase)
              }.map { file =>
                val path = (file.name :: parentPath.reverse).reverse
                path -> StringUtil.convertFromByteArray(JGitUtil.getContent(Git.open(getRepositoryDir(repository.owner, repository.name)), file.id, true).get)
              }
=======
        JGitUtil.getDefaultBranch(git, repository, revstr).map { case (objectId, revision) =>
          defining(JGitUtil.getRevCommitFromId(git, objectId)){ revCommit =>
          // get files
            val files = JGitUtil.getFileList(git, revision, path)
            // process README.md or README.markdown
            val readme = files.find { file =>
              readmeFiles.contains(file.name.toLowerCase)
            }.map { file =>
              file -> StringUtil.convertFromByteArray(JGitUtil.getContentFromId(
                Git.open(getRepositoryDir(repository.owner, repository.name)), file.id, true).get)
            }
>>>>>>> 5317ac5e

            repo.html.files(revision, repository,
              if(path == ".") Nil else path.split("/").toList, // current path
              new JGitUtil.CommitInfo(revCommit), // latest commit
              files, readme)
          }
        } getOrElse NotFound
      }
    }
  }
  
}<|MERGE_RESOLUTION|>--- conflicted
+++ resolved
@@ -269,33 +269,19 @@
       using(Git.open(getRepositoryDir(repository.owner, repository.name))){ git =>
         //val revisions = Seq(if(revstr.isEmpty) repository.repository.defaultBranch else revstr, repository.branchList.head)
         // get specified commit
-<<<<<<< HEAD
-        JGitUtil.getDefaultBranch(git, repository, revstr).map {
-          case (objectId, revision) =>
-            defining(JGitUtil.getRevCommitFromId(git, objectId)) { revCommit =>
-              // get files
-              val files = JGitUtil.getFileList(git, revision, path)
-              val parentPath = if (path == ".") Nil else path.split("/").toList
-              // process README.md or README.markdown
-              val readme = files.find { file =>
-                readmeFiles.contains(file.name.toLowerCase)
-              }.map { file =>
-                val path = (file.name :: parentPath.reverse).reverse
-                path -> StringUtil.convertFromByteArray(JGitUtil.getContent(Git.open(getRepositoryDir(repository.owner, repository.name)), file.id, true).get)
-              }
-=======
         JGitUtil.getDefaultBranch(git, repository, revstr).map { case (objectId, revision) =>
-          defining(JGitUtil.getRevCommitFromId(git, objectId)){ revCommit =>
-          // get files
+          defining(JGitUtil.getRevCommitFromId(git, objectId)) { revCommit =>
+            // get files
             val files = JGitUtil.getFileList(git, revision, path)
+            val parentPath = if (path == ".") Nil else path.split("/").toList
             // process README.md or README.markdown
             val readme = files.find { file =>
               readmeFiles.contains(file.name.toLowerCase)
             }.map { file =>
-              file -> StringUtil.convertFromByteArray(JGitUtil.getContentFromId(
+              val path = (file.name :: parentPath.reverse).reverse
+              path -> StringUtil.convertFromByteArray(JGitUtil.getContentFromId(
                 Git.open(getRepositoryDir(repository.owner, repository.name)), file.id, true).get)
             }
->>>>>>> 5317ac5e
 
             repo.html.files(revision, repository,
               if(path == ".") Nil else path.split("/").toList, // current path

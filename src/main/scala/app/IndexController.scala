package app

import util._
import service._
import jp.sf.amateras.scalatra.forms._

class IndexController extends IndexControllerBase 
  with RepositoryService with ActivityService with AccountService with UsersAuthenticator

trait IndexControllerBase extends ControllerBase {
  self: RepositoryService with ActivityService with AccountService with UsersAuthenticator =>

  case class SignInForm(userName: String, password: String)

  val form = mapping(
    "userName" -> trim(label("Username", text(required))),
    "password" -> trim(label("Password", text(required)))
  )(SignInForm.apply)

  get("/"){
    val loginAccount = context.loginAccount

    html.index(getRecentActivities(),
      getVisibleRepositories(loginAccount, baseUrl),
      loadSystemSettings(),
      loginAccount.map{ account => getUserRepositories(account.userName, baseUrl) }.getOrElse(Nil)
    )
  }

  get("/signin"){
    val redirect = params.get("redirect")
    if(redirect.isDefined && redirect.get.startsWith("/")){
      flash += Keys.Flash.Redirect -> redirect.get
    }
    html.signin(loadSystemSettings())
  }

  post("/signin", form){ form =>
    authenticate(loadSystemSettings(), form.userName, form.password) match {
      case Some(account) => signin(account)
      case None          => redirect("/signin")
    }
  }

  get("/signout"){
    session.invalidate
    redirect("/")
  }

  /**
   * Set account information into HttpSession and redirect.
   */
  private def signin(account: model.Account) = {
    session.setAttribute(Keys.Session.LoginAccount, account)
    updateLastLoginDate(account.userName)

<<<<<<< HEAD
    if(AccountUtil.hasLdapDummyMailAddress(account)) {
      session.remove(Keys.Session.Redirect)
      redirect("/" + account.userName + "/_edit")
    }

    session.getAndRemove[String](Keys.Session.Redirect).map { redirectUrl =>
=======
    flash.get(Keys.Flash.Redirect).asInstanceOf[Option[String]].map { redirectUrl =>
>>>>>>> 721454aa
      if(redirectUrl.replaceFirst("/$", "") == request.getContextPath){
        redirect("/")
      } else {
        redirect(redirectUrl)
      }
    }.getOrElse {
      redirect("/")
    }
  }

  /**
   * JSON API for collaborator completion.
   *
   * TODO Move to other controller?
   */
  get("/_user/proposals")(usersOnly {
    contentType = formats("json")
    org.json4s.jackson.Serialization.write(
      Map("options" -> getAllUsers().filter(!_.isGroupAccount).map(_.userName).toArray)
    )
  })


}
<|MERGE_RESOLUTION|>--- conflicted
+++ resolved
@@ -54,16 +54,11 @@
     session.setAttribute(Keys.Session.LoginAccount, account)
     updateLastLoginDate(account.userName)
 
-<<<<<<< HEAD
     if(AccountUtil.hasLdapDummyMailAddress(account)) {
-      session.remove(Keys.Session.Redirect)
       redirect("/" + account.userName + "/_edit")
     }
 
-    session.getAndRemove[String](Keys.Session.Redirect).map { redirectUrl =>
-=======
     flash.get(Keys.Flash.Redirect).asInstanceOf[Option[String]].map { redirectUrl =>
->>>>>>> 721454aa
       if(redirectUrl.replaceFirst("/$", "") == request.getContextPath){
         redirect("/")
       } else {
@@ -87,4 +82,4 @@
   })
 
 
-}
+}
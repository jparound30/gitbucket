--- conflicted
+++ resolved
@@ -1,4 +1,3 @@
-<<<<<<< HEAD
 package app
 
 import util._
@@ -60,6 +59,10 @@
     session.setAttribute(Keys.Session.LoginAccount, account)
     updateLastLoginDate(account.userName)
 
+    if(AccountUtil.hasLdapDummyMailAddress(account)) {
+      redirect("/" + account.userName + "/_edit")
+    }
+
     flash.get(Keys.Flash.Redirect).asInstanceOf[Option[String]].map { redirectUrl =>
       if(redirectUrl.stripSuffix("/") == request.getContextPath){
         redirect("/")
@@ -84,95 +87,4 @@
   })
 
 
-}
-=======
-package app
-
-import util._
-import service._
-import jp.sf.amateras.scalatra.forms._
-
-class IndexController extends IndexControllerBase 
-  with RepositoryService with ActivityService with AccountService with UsersAuthenticator
-
-trait IndexControllerBase extends ControllerBase {
-  self: RepositoryService with ActivityService with AccountService with UsersAuthenticator =>
-
-  case class SignInForm(userName: String, password: String)
-
-  val form = mapping(
-    "userName" -> trim(label("Username", text(required))),
-    "password" -> trim(label("Password", text(required)))
-  )(SignInForm.apply)
-
-  get("/"){
-    val loginAccount = context.loginAccount
-
-    html.index(getRecentActivities(),
-      getVisibleRepositories(loginAccount, context.baseUrl),
-      loginAccount.map{ account => getUserRepositories(account.userName, context.baseUrl) }.getOrElse(Nil)
-    )
-  }
-
-  get("/signin"){
-    val redirect = params.get("redirect")
-    if(redirect.isDefined && redirect.get.startsWith("/")){
-      flash += Keys.Flash.Redirect -> redirect.get
-    }
-    html.signin()
-  }
-
-  post("/signin", form){ form =>
-    authenticate(context.settings, form.userName, form.password) match {
-      case Some(account) => signin(account)
-      case None          => redirect("/signin")
-    }
-  }
-
-  get("/signout"){
-    session.invalidate
-    redirect("/")
-  }
-
-  get("/activities.atom"){
-    contentType = "application/atom+xml; type=feed"
-    helper.xml.feed(getRecentActivities())
-  }
-
-  /**
-   * Set account information into HttpSession and redirect.
-   */
-  private def signin(account: model.Account) = {
-    session.setAttribute(Keys.Session.LoginAccount, account)
-    updateLastLoginDate(account.userName)
-
-    if(AccountUtil.hasLdapDummyMailAddress(account)) {
-      redirect("/" + account.userName + "/_edit")
-    }
-
-    flash.get(Keys.Flash.Redirect).asInstanceOf[Option[String]].map { redirectUrl =>
-      if(redirectUrl.replaceFirst("/$", "") == request.getContextPath){
-        redirect("/")
-      } else {
-        redirect(redirectUrl)
-      }
-    }.getOrElse {
-      redirect("/")
-    }
-  }
-
-  /**
-   * JSON API for collaborator completion.
-   *
-   * TODO Move to other controller?
-   */
-  get("/_user/proposals")(usersOnly {
-    contentType = formats("json")
-    org.json4s.jackson.Serialization.write(
-      Map("options" -> getAllUsers().filter(!_.isGroupAccount).map(_.userName).toArray)
-    )
-  })
-
-
-}
->>>>>>> e2c99a46
+}
--- conflicted
+++ resolved
@@ -1,13 +1,7 @@
 package service
 
 import model._
-<<<<<<< HEAD
 import simple._
-=======
-import scala.slick.driver.H2Driver.simple._
-import Database.threadLocalSession
-import util.JGitUtil.RepositoryInfo
->>>>>>> 3683a5fb
 
 trait ActivityService {
 
@@ -34,10 +28,8 @@
       .map    { case (t1, t2) => t1 }
       .take(30)
       .list
-<<<<<<< HEAD
-=======
-  
-  def getRecentActivitiesByOwners(owners : Set[String]): List[Activity] =
+
+  def getRecentActivitiesByOwners(owners : Set[String])(implicit s: Session): List[Activity] =
     Activities
       .innerJoin(Repositories).on((t1, t2) => t1.byRepository(t2.userName, t2.repositoryName))
       .filter { case (t1, t2) => (t2.isPrivate is false.bind) || (t2.userName inSetBind owners) }
@@ -45,7 +37,6 @@
       .map    { case (t1, t2) => t1 }
       .take(30)
       .list
->>>>>>> 3683a5fb
 
   def recordCreateRepositoryActivity(userName: String, repositoryName: String, activityUserName: String)
                                     (implicit s: Session): Unit =

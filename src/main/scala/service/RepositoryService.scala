package service

import model._
import simple._
import util.JGitUtil

trait RepositoryService { self: AccountService =>
  import RepositoryService._

  /**
   * Creates a new repository.
   *
   * @param repositoryName the repository name
   * @param userName the user name of the repository owner
   * @param description the repository description
   * @param isPrivate the repository type (private is true, otherwise false)
   * @param originRepositoryName specify for the forked repository. (default is None)
   * @param originUserName specify for the forked repository. (default is None)
   */
  def createRepository(repositoryName: String, userName: String, description: Option[String], isPrivate: Boolean,
                       originRepositoryName: Option[String] = None, originUserName: Option[String] = None,
                       parentRepositoryName: Option[String] = None, parentUserName: Option[String] = None)
                      (implicit s: Session): Unit = {
    Repositories insert
      Repository(
        userName             = userName,
        repositoryName       = repositoryName,
        isPrivate            = isPrivate,
        description          = description,
        defaultBranch        = "master",
        registeredDate       = currentDate,
        updatedDate          = currentDate,
        lastActivityDate     = currentDate,
        originUserName       = originUserName,
        originRepositoryName = originRepositoryName,
        parentUserName       = parentUserName,
        parentRepositoryName = parentRepositoryName)

    IssueId insert (userName, repositoryName, 0)
  }

  def renameRepository(oldUserName: String, oldRepositoryName: String, newUserName: String, newRepositoryName: String)
                      (implicit s: Session): Unit = {
    getAccountByUserName(newUserName).foreach { account =>
      (Repositories filter { t => t.byRepository(oldUserName, oldRepositoryName) } firstOption).map { repository =>
        Repositories insert repository.copy(userName = newUserName, repositoryName = newRepositoryName)

        val webHooks      = WebHooks     .filter(_.byRepository(oldUserName, oldRepositoryName)).list
        val milestones    = Milestones   .filter(_.byRepository(oldUserName, oldRepositoryName)).list
        val issueId       = IssueId      .filter(_.byRepository(oldUserName, oldRepositoryName)).list
        val issues        = Issues       .filter(_.byRepository(oldUserName, oldRepositoryName)).list
        val pullRequests  = PullRequests .filter(_.byRepository(oldUserName, oldRepositoryName)).list
        val labels        = Labels       .filter(_.byRepository(oldUserName, oldRepositoryName)).list
        val issueComments = IssueComments.filter(_.byRepository(oldUserName, oldRepositoryName)).list
        val issueLabels   = IssueLabels  .filter(_.byRepository(oldUserName, oldRepositoryName)).list
        val activities    = Activities   .filter(_.byRepository(oldUserName, oldRepositoryName)).list
        val collaborators = Collaborators.filter(_.byRepository(oldUserName, oldRepositoryName)).list

        Repositories.filter { t =>
          (t.originUserName is oldUserName.bind) && (t.originRepositoryName is oldRepositoryName.bind)
        }.map { t => t.originUserName -> t.originRepositoryName }.update(newUserName, newRepositoryName)

        Repositories.filter { t =>
          (t.parentUserName is oldUserName.bind) && (t.parentRepositoryName is oldRepositoryName.bind)
        }.map { t => t.originUserName -> t.originRepositoryName }.update(newUserName, newRepositoryName)

        PullRequests.filter { t =>
          t.requestRepositoryName is oldRepositoryName.bind
        }.map { t => t.requestUserName -> t.requestRepositoryName }.update(newUserName, newRepositoryName)

        deleteRepository(oldUserName, oldRepositoryName)

        WebHooks      .insertAll(webHooks      .map(_.copy(userName = newUserName, repositoryName = newRepositoryName)) :_*)
        Milestones    .insertAll(milestones    .map(_.copy(userName = newUserName, repositoryName = newRepositoryName)) :_*)
        IssueId       .insertAll(issueId       .map(_.copy(_1       = newUserName, _2             = newRepositoryName)) :_*)
        Issues        .insertAll(issues        .map(_.copy(userName = newUserName, repositoryName = newRepositoryName)) :_*)
        PullRequests  .insertAll(pullRequests  .map(_.copy(userName = newUserName, repositoryName = newRepositoryName)) :_*)
        IssueComments .insertAll(issueComments .map(_.copy(userName = newUserName, repositoryName = newRepositoryName)) :_*)
        Labels        .insertAll(labels        .map(_.copy(userName = newUserName, repositoryName = newRepositoryName)) :_*)
        IssueLabels   .insertAll(issueLabels   .map(_.copy(userName = newUserName, repositoryName = newRepositoryName)) :_*)
        Activities    .insertAll(activities    .map(_.copy(userName = newUserName, repositoryName = newRepositoryName)) :_*)
        if(account.isGroupAccount){
          Collaborators.insertAll(getGroupMembers(newUserName).map(m => Collaborator(newUserName, newRepositoryName, m.userName)) :_*)
        } else {
          Collaborators.insertAll(collaborators.map(_.copy(userName = newUserName, repositoryName = newRepositoryName)) :_*)
        }

        // Update activity messages
        val updateActivities = Activities.filter { t =>
          (t.message like s"%:${oldUserName}/${oldRepositoryName}]%") ||
          (t.message like s"%:${oldUserName}/${oldRepositoryName}#%")
        }.map { t => t.activityId -> t.message }.list

        updateActivities.foreach { case (activityId, message) =>
          Activities.filter(_.activityId is activityId.bind).map(_.message).update(
            message
              .replace(s"[repo:${oldUserName}/${oldRepositoryName}]"   ,s"[repo:${newUserName}/${newRepositoryName}]")
              .replace(s"[branch:${oldUserName}/${oldRepositoryName}#" ,s"[branch:${newUserName}/${newRepositoryName}#")
              .replace(s"[tag:${oldUserName}/${oldRepositoryName}#"    ,s"[tag:${newUserName}/${newRepositoryName}#")
              .replace(s"[pullreq:${oldUserName}/${oldRepositoryName}#",s"[pullreq:${newUserName}/${newRepositoryName}#")
              .replace(s"[issue:${oldUserName}/${oldRepositoryName}#"  ,s"[issue:${newUserName}/${newRepositoryName}#")
          )
        }
      }
    }
  }

  def deleteRepository(userName: String, repositoryName: String)(implicit s: Session): Unit = {
    Activities    .filter(_.byRepository(userName, repositoryName)).delete
    Collaborators .filter(_.byRepository(userName, repositoryName)).delete
    IssueLabels   .filter(_.byRepository(userName, repositoryName)).delete
    Labels        .filter(_.byRepository(userName, repositoryName)).delete
    IssueComments .filter(_.byRepository(userName, repositoryName)).delete
    PullRequests  .filter(_.byRepository(userName, repositoryName)).delete
    Issues        .filter(_.byRepository(userName, repositoryName)).delete
    IssueId       .filter(_.byRepository(userName, repositoryName)).delete
    Milestones    .filter(_.byRepository(userName, repositoryName)).delete
    WebHooks      .filter(_.byRepository(userName, repositoryName)).delete
    Repositories  .filter(_.byRepository(userName, repositoryName)).delete
  }

  /**
   * Returns the repository names of the specified user.
   *
   * @param userName the user name of repository owner
   * @return the list of repository names
   */
  def getRepositoryNamesOfUser(userName: String)(implicit s: Session): List[String] =
    Repositories filter(_.userName is userName.bind) map (_.repositoryName) list

  /**
   * Returns the specified repository information.
   * 
   * @param userName the user name of the repository owner
   * @param repositoryName the repository name
   * @param baseUrl the base url of this application
   * @return the repository information
   */
  def getRepository(userName: String, repositoryName: String, baseUrl: String)(implicit s: Session): Option[RepositoryInfo] = {
    (Repositories filter { t => t.byRepository(userName, repositoryName) } firstOption) map { repository =>
      // for getting issue count and pull request count
      val issues = Issues.filter { t =>
        t.byRepository(repository.userName, repository.repositoryName) && (t.closed is false.bind)
      }.map(_.pullRequest).list

      new RepositoryInfo(
        JGitUtil.getRepositoryInfo(repository.userName, repository.repositoryName, baseUrl),
        repository,
        issues.size,
        issues.filter(_ == true).size,
        getForkedCount(
          repository.originUserName.getOrElse(repository.userName),
          repository.originRepositoryName.getOrElse(repository.repositoryName)
        ),
        getRepositoryManagers(repository.userName))
    }
  }

<<<<<<< HEAD
  def getUserRepositories(userName: String, baseUrl: String)(implicit s: Session): List[RepositoryInfo] = {
    Repositories.filter { t1 =>
=======
  def getUserRepositories(userName: String, baseUrl: String, withoutPhysicalInfo: Boolean = false): List[RepositoryInfo] = {
    Query(Repositories).filter { t1 =>
>>>>>>> 92e4e126
      (t1.userName is userName.bind) ||
        (Collaborators.filter { t2 => t2.byRepository(t1.userName, t1.repositoryName) && (t2.collaboratorName is userName.bind)} exists)
    }.sortBy(_.lastActivityDate desc).list.map{ repository =>
      new RepositoryInfo(
        if(withoutPhysicalInfo){
          new JGitUtil.RepositoryInfo(repository.userName, repository.repositoryName, baseUrl)
        } else {
          JGitUtil.getRepositoryInfo(repository.userName, repository.repositoryName, baseUrl)
        },
        repository,
        getForkedCount(
          repository.originUserName.getOrElse(repository.userName),
          repository.originRepositoryName.getOrElse(repository.repositoryName)
        ),
        getRepositoryManagers(repository.userName))
    }
  }

  /**
   * Returns the list of visible repositories for the specified user.
   * If repositoryUserName is given then filters results by repository owner.
   *
   * @param loginAccount the logged in account
   * @param baseUrl the base url of this application
   * @param repositoryUserName the repository owner (if None then returns all repositories which are visible for logged in user)
   * @param withoutPhysicalInfo if true then the result does not include physical repository information such as commit count,
   *                            branches and tags
   * @return the repository information which is sorted in descending order of lastActivityDate.
   */
<<<<<<< HEAD
  def getVisibleRepositories(loginAccount: Option[Account], baseUrl: String, repositoryUserName: Option[String] = None)
                            (implicit s: Session): List[RepositoryInfo] = {
=======
  def getVisibleRepositories(loginAccount: Option[Account], baseUrl: String, repositoryUserName: Option[String] = None,
                             withoutPhysicalInfo: Boolean = false): List[RepositoryInfo] = {
>>>>>>> 92e4e126
    (loginAccount match {
      // for Administrators
      case Some(x) if(x.isAdmin) => Repositories
      // for Normal Users
      case Some(x) if(!x.isAdmin) =>
        Repositories filter { t => (t.isPrivate is false.bind) || (t.userName is x.userName) ||
          (Collaborators.filter { t2 => t2.byRepository(t.userName, t.repositoryName) && (t2.collaboratorName is x.userName.bind)} exists)
        }
      // for Guests
      case None => Repositories filter(_.isPrivate is false.bind)
    }).filter { t =>
      repositoryUserName.map { userName => t.userName is userName.bind } getOrElse LiteralColumn(true)
    }.sortBy(_.lastActivityDate desc).list.map{ repository =>
      new RepositoryInfo(
        if(withoutPhysicalInfo){
          new JGitUtil.RepositoryInfo(repository.userName, repository.repositoryName, baseUrl)
        } else {
          JGitUtil.getRepositoryInfo(repository.userName, repository.repositoryName, baseUrl)
        },
        repository,
        getForkedCount(
          repository.originUserName.getOrElse(repository.userName),
          repository.originRepositoryName.getOrElse(repository.repositoryName)
        ),
        getRepositoryManagers(repository.userName))
    }
  }

  private def getRepositoryManagers(userName: String)(implicit s: Session): Seq[String] =
    if(getAccountByUserName(userName).exists(_.isGroupAccount)){
      getGroupMembers(userName).collect { case x if(x.isManager) => x.userName }
    } else {
      Seq(userName)
    }

  /**
   * Updates the last activity date of the repository.
   */
  def updateLastActivityDate(userName: String, repositoryName: String)(implicit s: Session): Unit =
    Repositories.filter(_.byRepository(userName, repositoryName)).map(_.lastActivityDate).update(currentDate)

  /**
   * Save repository options.
   */
  def saveRepositoryOptions(userName: String, repositoryName: String, 
      description: Option[String], defaultBranch: String, isPrivate: Boolean)(implicit s: Session): Unit =
    Repositories.filter(_.byRepository(userName, repositoryName))
      .map { r => (r.description.?, r.defaultBranch, r.isPrivate, r.updatedDate) }
      .update (description, defaultBranch, isPrivate, currentDate)

  /**
   * Add collaborator to the repository.
   *
   * @param userName the user name of the repository owner
   * @param repositoryName the repository name
   * @param collaboratorName the collaborator name
   */
  def addCollaborator(userName: String, repositoryName: String, collaboratorName: String)(implicit s: Session): Unit =
    Collaborators insert Collaborator(userName, repositoryName, collaboratorName)

  /**
   * Remove collaborator from the repository.
   * 
   * @param userName the user name of the repository owner
   * @param repositoryName the repository name
   * @param collaboratorName the collaborator name
   */
  def removeCollaborator(userName: String, repositoryName: String, collaboratorName: String)(implicit s: Session): Unit =
    Collaborators.filter(_.byPrimaryKey(userName, repositoryName, collaboratorName)).delete

  /**
   * Remove all collaborators from the repository.
   *
   * @param userName the user name of the repository owner
   * @param repositoryName the repository name
   */
  def removeCollaborators(userName: String, repositoryName: String)(implicit s: Session): Unit =
    Collaborators.filter(_.byRepository(userName, repositoryName)).delete

  /**
   * Returns the list of collaborators name which is sorted with ascending order.
   * 
   * @param userName the user name of the repository owner
   * @param repositoryName the repository name
   * @return the list of collaborators name
   */
  def getCollaborators(userName: String, repositoryName: String)(implicit s: Session): List[String] =
    Collaborators.filter(_.byRepository(userName, repositoryName)).sortBy(_.collaboratorName).map(_.collaboratorName).list

  def hasWritePermission(owner: String, repository: String, loginAccount: Option[Account])(implicit s: Session): Boolean = {
    loginAccount match {
      case Some(a) if(a.isAdmin) => true
      case Some(a) if(a.userName == owner) => true
      case Some(a) if(getCollaborators(owner, repository).contains(a.userName)) => true
      case _ => false
    }
  }

  private def getForkedCount(userName: String, repositoryName: String)(implicit s: Session): Int =
    // TODO check SQL
    Query(Repositories.filter { t =>
      (t.originUserName is userName.bind) && (t.originRepositoryName is repositoryName.bind)
    }.length).first


  def getForkedRepositories(userName: String, repositoryName: String)(implicit s: Session): List[(String, String)] =
    Repositories.filter { t =>
      (t.originUserName is userName.bind) && (t.originRepositoryName is repositoryName.bind)
    }
    .sortBy(_.userName asc).map(t => t.userName -> t.repositoryName).list

}

object RepositoryService {

  case class RepositoryInfo(owner: String, name: String, httpUrl: String, repository: Repository,
    issueCount: Int, pullCount: Int, commitCount: Int, forkedCount: Int,
    branchList: Seq[String], tags: Seq[util.JGitUtil.TagInfo], managers: Seq[String]){

    lazy val host = """^https?://(.+?)(:\d+)?/""".r.findFirstMatchIn(httpUrl).get.group(1)

    def sshUrl(port: Int, userName: String) = s"ssh://${userName}@${host}:${port}/${owner}/${name}.git"

    /**
     * Creates instance with issue count and pull request count.
     */
    def this(repo: JGitUtil.RepositoryInfo, model: Repository, issueCount: Int, pullCount: Int, forkedCount: Int, managers: Seq[String]) =
      this(repo.owner, repo.name, repo.url, model, issueCount, pullCount, repo.commitCount, forkedCount, repo.branchList, repo.tags, managers)

    /**
     * Creates instance without issue count and pull request count.
     */
    def this(repo: JGitUtil.RepositoryInfo, model: Repository, forkedCount: Int, managers: Seq[String]) =
      this(repo.owner, repo.name, repo.url, model, 0, 0, repo.commitCount, forkedCount, repo.branchList, repo.tags, managers)
  }

  case class RepositoryTreeNode(owner: String, name: String, children: List[RepositoryTreeNode])

}<|MERGE_RESOLUTION|>--- conflicted
+++ resolved
@@ -156,13 +156,9 @@
     }
   }
 
-<<<<<<< HEAD
-  def getUserRepositories(userName: String, baseUrl: String)(implicit s: Session): List[RepositoryInfo] = {
+  def getUserRepositories(userName: String, baseUrl: String, withoutPhysicalInfo: Boolean = false)
+                         (implicit s: Session): List[RepositoryInfo] = {
     Repositories.filter { t1 =>
-=======
-  def getUserRepositories(userName: String, baseUrl: String, withoutPhysicalInfo: Boolean = false): List[RepositoryInfo] = {
-    Query(Repositories).filter { t1 =>
->>>>>>> 92e4e126
       (t1.userName is userName.bind) ||
         (Collaborators.filter { t2 => t2.byRepository(t1.userName, t1.repositoryName) && (t2.collaboratorName is userName.bind)} exists)
     }.sortBy(_.lastActivityDate desc).list.map{ repository =>
@@ -192,13 +188,9 @@
    *                            branches and tags
    * @return the repository information which is sorted in descending order of lastActivityDate.
    */
-<<<<<<< HEAD
-  def getVisibleRepositories(loginAccount: Option[Account], baseUrl: String, repositoryUserName: Option[String] = None)
+  def getVisibleRepositories(loginAccount: Option[Account], baseUrl: String, repositoryUserName: Option[String] = None,
+                             withoutPhysicalInfo: Boolean = false)
                             (implicit s: Session): List[RepositoryInfo] = {
-=======
-  def getVisibleRepositories(loginAccount: Option[Account], baseUrl: String, repositoryUserName: Option[String] = None,
-                             withoutPhysicalInfo: Boolean = false): List[RepositoryInfo] = {
->>>>>>> 92e4e126
     (loginAccount match {
       // for Administrators
       case Some(x) if(x.isAdmin) => Repositories

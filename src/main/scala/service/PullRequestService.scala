--- conflicted
+++ resolved
@@ -20,14 +20,9 @@
                 .map(pr => pr.commitIdTo -> pr.commitIdFrom)
                 .update((commitIdTo, commitIdFrom))
 
-<<<<<<< HEAD
-  def getPullRequestCountGroupByUser(closed: Boolean, owner: String, repository: Option[String])
+  def getPullRequestCountGroupByUser(closed: Boolean, owner: Option[String], repository: Option[String])
                                     (implicit s: Session): List[PullRequestCount] =
     PullRequests
-=======
-  def getPullRequestCountGroupByUser(closed: Boolean, owner: Option[String], repository: Option[String]): List[PullRequestCount] =
-    Query(PullRequests)
->>>>>>> 92e4e126
       .innerJoin(Issues).on { (t1, t2) => t1.byPrimaryKey(t2.userName, t2.repositoryName, t2.issueId) }
       .filter { case (t1, t2) =>
         (t2.closed         is closed.bind) &&

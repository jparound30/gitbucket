--- conflicted
+++ resolved
@@ -102,14 +102,6 @@
   import scala.reflect.ClassTag
 
   case class SystemSettings(
-<<<<<<< HEAD
-                             allowAccountRegistration: Boolean,
-                             gravatar: Boolean,
-                             notification: Boolean,
-                             smtp: Option[Smtp],
-                             ldapAuthentication: Boolean,
-                             ldap: Option[Ldap])
-=======
     baseUrl: Option[String],
     allowAccountRegistration: Boolean,
     gravatar: Boolean,
@@ -117,30 +109,29 @@
     smtp: Option[Smtp],
     ldapAuthentication: Boolean,
     ldap: Option[Ldap])
->>>>>>> 721454aa
 
   case class Ldap(
-                   host: String,
-                   port: Option[Int],
-                   bindDN: Option[String],
-                   bindPassword: Option[String],
-                   baseDN: String,
-                   userNameAttribute: String,
-                   additionalFilterCondition: Option[String],
-                   fullNameAttribute: Option[String],
-                   mailAttribute: String,
-                   disableMailResolve: Option[Boolean],
-                   tls: Option[Boolean],
-                   keystore: Option[String])
+    host: String,
+    port: Option[Int],
+    bindDN: Option[String],
+    bindPassword: Option[String],
+    baseDN: String,
+    userNameAttribute: String,
+    additionalFilterCondition: Option[String],
+    fullNameAttribute: Option[String],
+    mailAttribute: String,
+    disableMailResolve: Option[Boolean],
+    tls: Option[Boolean],
+    keystore: Option[String])
 
   case class Smtp(
-                   host: String,
-                   port: Option[Int],
-                   user: Option[String],
-                   password: Option[String],
-                   ssl: Option[Boolean],
-                   fromAddress: Option[String],
-                   fromName: Option[String])
+    host: String,
+    port: Option[Int],
+    user: Option[String],
+    password: Option[String],
+    ssl: Option[Boolean],
+    fromAddress: Option[String],
+    fromName: Option[String])
 
   val DefaultSmtpPort = 25
   val DefaultLdapPort = 389
@@ -189,4 +180,4 @@
       else value
     }
 
-}
+}
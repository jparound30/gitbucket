package service

import util.Directory._
import util.ControlUtil._
import SystemSettingsService._
import javax.servlet.http.HttpServletRequest

trait SystemSettingsService {

  def baseUrl(implicit request: HttpServletRequest): String = loadSystemSettings().baseUrl(request)

  def saveSystemSettings(settings: SystemSettings): Unit = {
    defining(new java.util.Properties()){ props =>
      settings.baseUrl.foreach(x => props.setProperty(BaseURL, x.replaceFirst("/\\Z", "")))
      settings.information.foreach(x => props.setProperty(Information, x))
      props.setProperty(AllowAccountRegistration, settings.allowAccountRegistration.toString)
<<<<<<< HEAD
      props.setProperty(AllowAnonymousAccess, settings.allowAnonymousAccess.toString)
=======
      props.setProperty(IsCreateRepoOptionPublic, settings.isCreateRepoOptionPublic.toString)
>>>>>>> 31b6adf0
      props.setProperty(Gravatar, settings.gravatar.toString)
      props.setProperty(Notification, settings.notification.toString)
      props.setProperty(Ssh, settings.ssh.toString)
      settings.sshPort.foreach(x => props.setProperty(SshPort, x.toString))
      if(settings.notification) {
        settings.smtp.foreach { smtp =>
          props.setProperty(SmtpHost, smtp.host)
          smtp.port.foreach(x => props.setProperty(SmtpPort, x.toString))
          smtp.user.foreach(props.setProperty(SmtpUser, _))
          smtp.password.foreach(props.setProperty(SmtpPassword, _))
          smtp.ssl.foreach(x => props.setProperty(SmtpSsl, x.toString))
          smtp.fromAddress.foreach(props.setProperty(SmtpFromAddress, _))
          smtp.fromName.foreach(props.setProperty(SmtpFromName, _))
        }
      }
      props.setProperty(LdapAuthentication, settings.ldapAuthentication.toString)
      if(settings.ldapAuthentication){
        settings.ldap.map { ldap =>
          props.setProperty(LdapHost, ldap.host)
          ldap.port.foreach(x => props.setProperty(LdapPort, x.toString))
          ldap.bindDN.foreach(x => props.setProperty(LdapBindDN, x))
          ldap.bindPassword.foreach(x => props.setProperty(LdapBindPassword, x))
          props.setProperty(LdapBaseDN, ldap.baseDN)
          props.setProperty(LdapUserNameAttribute, ldap.userNameAttribute)
          ldap.additionalFilterCondition.foreach(x => props.setProperty(LdapAdditionalFilterCondition, x))
          ldap.fullNameAttribute.foreach(x => props.setProperty(LdapFullNameAttribute, x))
          ldap.mailAttribute.foreach(x => props.setProperty(LdapMailAddressAttribute, x))
          ldap.tls.foreach(x => props.setProperty(LdapTls, x.toString))
          ldap.ssl.foreach(x => props.setProperty(LdapSsl, x.toString))
          ldap.keystore.foreach(x => props.setProperty(LdapKeystore, x))
        }
      }
      using(new java.io.FileOutputStream(GitBucketConf)){ out =>
        props.store(out, null)
      }
    }
  }


  def loadSystemSettings(): SystemSettings = {
    defining(new java.util.Properties()){ props =>
      if(GitBucketConf.exists){
        using(new java.io.FileInputStream(GitBucketConf)){ in =>
          props.load(in)
        }
      }
      SystemSettings(
        getOptionValue[String](props, BaseURL, None).map(x => x.replaceFirst("/\\Z", "")),
        getOptionValue[String](props, Information, None),
        getValue(props, AllowAccountRegistration, false),
<<<<<<< HEAD
        getValue(props, AllowAnonymousAccess, true),
=======
        getValue(props, IsCreateRepoOptionPublic, true),
>>>>>>> 31b6adf0
        getValue(props, Gravatar, true),
        getValue(props, Notification, false),
        getValue(props, Ssh, false),
        getOptionValue(props, SshPort, Some(DefaultSshPort)),
        if(getValue(props, Notification, false)){
          Some(Smtp(
            getValue(props, SmtpHost, ""),
            getOptionValue(props, SmtpPort, Some(DefaultSmtpPort)),
            getOptionValue(props, SmtpUser, None),
            getOptionValue(props, SmtpPassword, None),
            getOptionValue[Boolean](props, SmtpSsl, None),
            getOptionValue(props, SmtpFromAddress, None),
            getOptionValue(props, SmtpFromName, None)))
        } else {
          None
        },
        getValue(props, LdapAuthentication, false),
        if(getValue(props, LdapAuthentication, false)){
          Some(Ldap(
            getValue(props, LdapHost, ""),
            getOptionValue(props, LdapPort, Some(DefaultLdapPort)),
            getOptionValue(props, LdapBindDN, None),
            getOptionValue(props, LdapBindPassword, None),
            getValue(props, LdapBaseDN, ""),
            getValue(props, LdapUserNameAttribute, ""),
            getOptionValue(props, LdapAdditionalFilterCondition, None),
            getOptionValue(props, LdapFullNameAttribute, None),
            getOptionValue(props, LdapMailAddressAttribute, None),
            getOptionValue[Boolean](props, LdapTls, None),
            getOptionValue[Boolean](props, LdapSsl, None),
            getOptionValue(props, LdapKeystore, None)))
        } else {
          None
        }
      )
    }
  }

}

object SystemSettingsService {
  import scala.reflect.ClassTag

  case class SystemSettings(
    baseUrl: Option[String],
    information: Option[String],
    allowAccountRegistration: Boolean,
<<<<<<< HEAD
    allowAnonymousAccess: Boolean,
=======
    isCreateRepoOptionPublic: Boolean,
>>>>>>> 31b6adf0
    gravatar: Boolean,
    notification: Boolean,
    ssh: Boolean,
    sshPort: Option[Int],
    smtp: Option[Smtp],
    ldapAuthentication: Boolean,
    ldap: Option[Ldap]){
    def baseUrl(request: HttpServletRequest): String = baseUrl.getOrElse {
      defining(request.getRequestURL.toString){ url =>
        url.substring(0, url.length - (request.getRequestURI.length - request.getContextPath.length))
      }
    }.stripSuffix("/")
  }

  case class Ldap(
    host: String,
    port: Option[Int],
    bindDN: Option[String],
    bindPassword: Option[String],
    baseDN: String,
    userNameAttribute: String,
    additionalFilterCondition: Option[String],
    fullNameAttribute: Option[String],
    mailAttribute: Option[String],
    tls: Option[Boolean],
    ssl: Option[Boolean],
    keystore: Option[String])

  case class Smtp(
    host: String,
    port: Option[Int],
    user: Option[String],
    password: Option[String],
    ssl: Option[Boolean],
    fromAddress: Option[String],
    fromName: Option[String])

  val DefaultSshPort = 29418
  val DefaultSmtpPort = 25
  val DefaultLdapPort = 389

  private val BaseURL = "base_url"
  private val Information = "information"
  private val AllowAccountRegistration = "allow_account_registration"
<<<<<<< HEAD
  private val AllowAnonymousAccess = "allow_anonymous_access"
=======
  private val IsCreateRepoOptionPublic = "is_create_repository_option_public"
>>>>>>> 31b6adf0
  private val Gravatar = "gravatar"
  private val Notification = "notification"
  private val Ssh = "ssh"
  private val SshPort = "ssh.port"
  private val SmtpHost = "smtp.host"
  private val SmtpPort = "smtp.port"
  private val SmtpUser = "smtp.user"
  private val SmtpPassword = "smtp.password"
  private val SmtpSsl = "smtp.ssl"
  private val SmtpFromAddress = "smtp.from_address"
  private val SmtpFromName = "smtp.from_name"
  private val LdapAuthentication = "ldap_authentication"
  private val LdapHost = "ldap.host"
  private val LdapPort = "ldap.port"
  private val LdapBindDN = "ldap.bindDN"
  private val LdapBindPassword = "ldap.bind_password"
  private val LdapBaseDN = "ldap.baseDN"
  private val LdapUserNameAttribute = "ldap.username_attribute"
  private val LdapAdditionalFilterCondition = "ldap.additional_filter_condition"
  private val LdapFullNameAttribute = "ldap.fullname_attribute"
  private val LdapMailAddressAttribute = "ldap.mail_attribute"
  private val LdapTls = "ldap.tls"
  private val LdapSsl = "ldap.ssl"
  private val LdapKeystore = "ldap.keystore"

  private def getValue[A: ClassTag](props: java.util.Properties, key: String, default: A): A =
    defining(props.getProperty(key)){ value =>
      if(value == null || value.isEmpty) default
      else convertType(value).asInstanceOf[A]
    }

  private def getOptionValue[A: ClassTag](props: java.util.Properties, key: String, default: Option[A]): Option[A] =
    defining(props.getProperty(key)){ value =>
      if(value == null || value.isEmpty) default
      else Some(convertType(value)).asInstanceOf[Option[A]]
    }

  private def convertType[A: ClassTag](value: String) =
    defining(implicitly[ClassTag[A]].runtimeClass){ c =>
      if(c == classOf[Boolean])  value.toBoolean
      else if(c == classOf[Int]) value.toInt
      else value
    }

//  // TODO temporary flag
//  val enablePluginSystem = Option(System.getProperty("enable.plugin")).getOrElse("false").toBoolean

}<|MERGE_RESOLUTION|>--- conflicted
+++ resolved
@@ -14,11 +14,8 @@
       settings.baseUrl.foreach(x => props.setProperty(BaseURL, x.replaceFirst("/\\Z", "")))
       settings.information.foreach(x => props.setProperty(Information, x))
       props.setProperty(AllowAccountRegistration, settings.allowAccountRegistration.toString)
-<<<<<<< HEAD
       props.setProperty(AllowAnonymousAccess, settings.allowAnonymousAccess.toString)
-=======
       props.setProperty(IsCreateRepoOptionPublic, settings.isCreateRepoOptionPublic.toString)
->>>>>>> 31b6adf0
       props.setProperty(Gravatar, settings.gravatar.toString)
       props.setProperty(Notification, settings.notification.toString)
       props.setProperty(Ssh, settings.ssh.toString)
@@ -69,11 +66,8 @@
         getOptionValue[String](props, BaseURL, None).map(x => x.replaceFirst("/\\Z", "")),
         getOptionValue[String](props, Information, None),
         getValue(props, AllowAccountRegistration, false),
-<<<<<<< HEAD
         getValue(props, AllowAnonymousAccess, true),
-=======
         getValue(props, IsCreateRepoOptionPublic, true),
->>>>>>> 31b6adf0
         getValue(props, Gravatar, true),
         getValue(props, Notification, false),
         getValue(props, Ssh, false),
@@ -121,11 +115,8 @@
     baseUrl: Option[String],
     information: Option[String],
     allowAccountRegistration: Boolean,
-<<<<<<< HEAD
     allowAnonymousAccess: Boolean,
-=======
     isCreateRepoOptionPublic: Boolean,
->>>>>>> 31b6adf0
     gravatar: Boolean,
     notification: Boolean,
     ssh: Boolean,
@@ -170,11 +161,8 @@
   private val BaseURL = "base_url"
   private val Information = "information"
   private val AllowAccountRegistration = "allow_account_registration"
-<<<<<<< HEAD
   private val AllowAnonymousAccess = "allow_anonymous_access"
-=======
   private val IsCreateRepoOptionPublic = "is_create_repository_option_public"
->>>>>>> 31b6adf0
   private val Gravatar = "gravatar"
   private val Notification = "notification"
   private val Ssh = "ssh"

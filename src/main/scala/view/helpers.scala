package view
import java.util.Date
import java.text.SimpleDateFormat
import twirl.api.Html
import util.StringUtil
import service.RequestCache

/**
 * Provides helper methods for Twirl templates.
 */
object helpers extends AvatarImageProvider with LinkConverter with RequestCache {

  /**
   * Format java.util.Date to "yyyy-MM-dd HH:mm:ss".
   */
  def datetime(date: Date): String = new SimpleDateFormat("yyyy-MM-dd HH:mm:ss").format(date)

  /**
   * Format java.util.Date to "yyyy-MM-dd".
   */
  def date(date: Date): String = new SimpleDateFormat("yyyy-MM-dd").format(date)

  /**
   * Returns singular if count is 1, otherwise plural.
   * If plural is not specified, returns singular + "s" as plural.
   */
  def plural(count: Int, singular: String, plural: String = ""): String =
    if(count == 1) singular else if(plural.isEmpty) singular + "s" else plural

  /**
   * Converts Markdown of Wiki pages to HTML.
   */
  def markdown(value: String, repository: service.RepositoryService.RepositoryInfo,
               enableWikiLink: Boolean, enableRefsLink: Boolean)(implicit context: app.Context): Html =
    Html(Markdown.toHtml(value, repository, enableWikiLink, enableRefsLink))

  /**
   * Returns &lt;img&gt; which displays the avatar icon.
   * Looks up Gravatar if avatar icon has not been configured in user settings.
   */
  def avatar(userName: String, size: Int, tooltip: Boolean = false)(implicit context: app.Context): Html =
    getAvatarImageHtml(userName, size, "", tooltip)

  def avatar(commit: util.JGitUtil.CommitInfo, size: Int)(implicit context: app.Context): Html =
    getAvatarImageHtml(commit.committer, size, commit.mailAddress)

  /**
   * Converts commit id, issue id and username to the link.
   */
  def link(value: String, repository: service.RepositoryService.RepositoryInfo)(implicit context: app.Context): Html =
    Html(convertRefsLinks(value, repository))

  def cut(value: String, length: Int): String =
    if(value.length > length){
      value.substring(0, length) + "..."
    } else {
      value
    }

  import scala.util.matching.Regex
  import scala.util.matching.Regex._
  implicit class RegexReplaceString(s: String) {
    def replaceAll(pattern: String, replacer: (Match) => String): String = {
      pattern.r.replaceAllIn(s, replacer)
    }
  }

  def activityMessage(message: String)(implicit context: app.Context): Html =
    Html(message
      .replaceAll("\\[issue:([^\\s]+?)/([^\\s]+?)#((\\d+))\\]"   , s"""<a href="${context.path}/$$1/$$2/issues/$$3">$$1/$$2#$$3</a>""")
      .replaceAll("\\[pullreq:([^\\s]+?)/([^\\s]+?)#((\\d+))\\]" , s"""<a href="${context.path}/$$1/$$2/pull/$$3">$$1/$$2#$$3</a>""")
      .replaceAll("\\[repo:([^\\s]+?)/([^\\s]+?)\\]"             , s"""<a href="${context.path}/$$1/$$2\">$$1/$$2</a>""")
      .replaceAll("\\[branch:([^\\s]+?)/([^\\s]+?)#([^\\s]+?)\\]", (m: Match) => s"""<a href="${context.path}/${m.group(1)}/${m.group(2)}/tree/${encodeRefName(m.group(3))}">${m.group(3)}</a>""")
      .replaceAll("\\[tag:([^\\s]+?)/([^\\s]+?)#([^\\s]+?)\\]"   , (m: Match) => s"""<a href="${context.path}/${m.group(1)}/${m.group(2)}/tree/${encodeRefName(m.group(3))}">${m.group(3)}</a>""")
      .replaceAll("\\[user:([^\\s]+?)\\]"                        , s"""<a href="${context.path}/$$1">$$1</a>""")
    )

  /**
   * URL encode except '/'.
   */
  def encodeRefName(value: String): String = StringUtil.urlEncode(value).replace("%2F", "/")

  def urlEncode(value: String): String = StringUtil.urlEncode(value)

  def urlEncode(value: Option[String]): String = value.map(urlEncode).getOrElse("")

  /**
   * Generates the url to the repository.
   */
  def url(repository: service.RepositoryService.RepositoryInfo)(implicit context: app.Context): String =
    s"${context.path}/${repository.owner}/${repository.name}"

  /**
   * Generates the url to the account page.
   */
  def url(userName: String)(implicit context: app.Context): String = s"${context.path}/${userName}"

  /**
   * Returns the url to the root of assets.
   */
  def assets(implicit context: app.Context): String = s"${context.path}/assets"

<<<<<<< HEAD
  /**
   * Generates the link to the account page.
   */
  def user(userName: String, mailAddress: String, styleClass: String = "")(implicit context: app.Context): Html = {
    getAccountByMailAddress(mailAddress).map { account =>
      Html(s"""<a href="${url(account.userName)}" class="${styleClass}">${userName}</a>""")
    } getOrElse Html(userName)
  }
=======
  def isPast(date: Date): Boolean = System.currentTimeMillis > date.getTime
>>>>>>> ba70fdda

  /**
   * Implicit conversion to add mkHtml() to Seq[Html].
   */
  implicit class RichHtmlSeq(seq: Seq[Html]) {
    def mkHtml(separator: String) = Html(seq.mkString(separator))
    def mkHtml(separator: scala.xml.Elem) = Html(seq.mkString(separator.toString))
  }

}<|MERGE_RESOLUTION|>--- conflicted
+++ resolved
@@ -100,7 +100,6 @@
    */
   def assets(implicit context: app.Context): String = s"${context.path}/assets"
 
-<<<<<<< HEAD
   /**
    * Generates the link to the account page.
    */
@@ -109,9 +108,8 @@
       Html(s"""<a href="${url(account.userName)}" class="${styleClass}">${userName}</a>""")
     } getOrElse Html(userName)
   }
-=======
+
   def isPast(date: Date): Boolean = System.currentTimeMillis > date.getTime
->>>>>>> ba70fdda
 
   /**
    * Implicit conversion to add mkHtml() to Seq[Html].

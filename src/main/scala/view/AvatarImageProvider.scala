--- conflicted
+++ resolved
@@ -13,32 +13,18 @@
   protected def getAvatarImageHtml(userName: String, size: Int,
       mailAddress: String = "", tooltip: Boolean = false)(implicit context: app.Context): Html = {
 
-<<<<<<< HEAD
-    val src = if(getSystemSettings().gravatar){
-      getAccountByUserName(userName).collect { case account if(account.image.isEmpty && !account.isGroupAccount) =>
-        s"""http://www.gravatar.com/avatar/${StringUtil.md5(account.mailAddress)}?s=${size}"""
-      } getOrElse {
-        if(mailAddress.nonEmpty){
-          s"""http://www.gravatar.com/avatar/${StringUtil.md5(mailAddress)}?s=${size}"""
-        } else {
-          s"""${context.path}/${userName}/_avatar"""
-        }
-=======
     val src = getAccountByUserName(userName).map { account =>
-      if(account.image.isEmpty){
+      if(account.image.isEmpty && getSystemSettings().gravatar){
         s"""http://www.gravatar.com/avatar/${StringUtil.md5(account.mailAddress)}?s=${size}"""
       } else {
         s"""${context.path}/${userName}/_avatar"""
       }
     } getOrElse {
-      if(mailAddress.nonEmpty){
+      if(mailAddress.nonEmpty && getSystemSettings().gravatar){
         s"""http://www.gravatar.com/avatar/${StringUtil.md5(mailAddress)}?s=${size}"""
       } else {
         s"""${context.path}/${userName}/_avatar"""
->>>>>>> cfb2f5be
       }
-    } else {
-      s"""${context.path}/${userName}/_avatar"""
     }
 
     if(tooltip){

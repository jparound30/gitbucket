--- conflicted
+++ resolved
@@ -53,8 +53,7 @@
     if(agent == null || !agent.startsWith("git/")){
       // redirect for browsers
       val paths   = req.getRequestURI.split("/")
-      val baseUrl = loadSystemSettings().baseUrl.getOrElse(req.getServletContext.getContextPath)
-      res.sendRedirect(baseUrl + "/" + paths.dropRight(1).last + "/" + paths.last.replaceFirst("\\.git$", ""))
+      res.sendRedirect(baseUrl(req) + "/" + paths.dropRight(1).last + "/" + paths.last.replaceFirst("\\.git$", ""))
     } else {
       // response for git client
       super.service(req, res)
@@ -76,10 +75,6 @@
     defining(request.paths){ paths =>
       val owner      = paths(1)
       val repository = paths(2).replaceFirst("\\.git$", "")
-<<<<<<< HEAD
-      val baseURL    = request.getRequestURL.toString.replaceFirst("/git/.*", "") // TODO Use base URL in SystemSettings
-=======
->>>>>>> 2d0f59b6
 
       logger.debug("repository:" + owner + "/" + repository)
 

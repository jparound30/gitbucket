--- conflicted
+++ resolved
@@ -143,6 +143,14 @@
             }
           }
 
+          // close issues
+          val defaultBranch = getRepository(owner, repository, baseURL).get.repository.defaultBranch
+          if(refName(1) == "heads" && branchName == defaultBranch && command.getType == ReceiveCommand.Type.UPDATE){
+            git.log.addRange(command.getOldId, command.getNewId).call.asScala.foreach { commit =>
+              closeIssuesFromMessage(commit.getFullMessage, pusher, owner, repository)
+            }
+          }
+
           // call web hook
           getWebHookURLs(owner, repository) match {
             case webHookURLs if(webHookURLs.nonEmpty) =>
@@ -155,30 +163,6 @@
             case _ =>
           }
         }
-<<<<<<< HEAD
-
-        // close issues
-        val defaultBranch = getRepository(owner, repository, baseURL).get.repository.defaultBranch
-        if(refName(1) == "heads" && branchName == defaultBranch && command.getType == ReceiveCommand.Type.UPDATE){
-          git.log.addRange(command.getOldId, command.getNewId).call.asScala.foreach { commit =>
-            closeIssuesFromMessage(commit.getFullMessage, userName, owner, repository)
-          }
-        }
-
-        // call web hook
-        val webHookURLs = getWebHookURLs(owner, repository)
-        if(webHookURLs.nonEmpty){
-          val payload = WebHookPayload(
-            git,
-            getAccountByUserName(userName).get,
-            command.getRefName,
-            getRepository(owner, repository, baseURL).get,
-            newCommits,
-            getAccountByUserName(owner).get)
-
-          callWebHook(owner, repository, webHookURLs, payload)
-        }
-=======
       }
       // update repository last modified time.
       updateLastActivityDate(owner, repository)
@@ -186,7 +170,6 @@
       case ex: Exception => {
         logger.error(ex.toString, ex)
         throw ex
->>>>>>> 1f71619b
       }
     }
   }

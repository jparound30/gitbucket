package servlet

import org.eclipse.jgit.http.server.GitServlet
import org.eclipse.jgit.lib._
import org.eclipse.jgit.transport._
import org.eclipse.jgit.transport.resolver._
import org.slf4j.LoggerFactory

import javax.servlet.ServletConfig
import javax.servlet.ServletContext
import javax.servlet.http.{HttpServletResponse, HttpServletRequest}
import util.{StringUtil, Keys, JGitUtil, Directory}
import util.ControlUtil._
import util.Implicits._
import service._
import WebHookService._
import org.eclipse.jgit.api.Git
import util.JGitUtil.CommitInfo

/**
 * Provides Git repository via HTTP.
 * 
 * This servlet provides only Git repository functionality.
 * Authentication is provided by [[servlet.BasicAuthenticationFilter]].
 */
class GitRepositoryServlet extends GitServlet with SystemSettingsService {

  private val logger = LoggerFactory.getLogger(classOf[GitRepositoryServlet])
  
  override def init(config: ServletConfig): Unit = {
    setReceivePackFactory(new GitBucketReceivePackFactory())

    // TODO are there any other ways...?
    super.init(new ServletConfig(){
      def getInitParameter(name: String): String = name match {
        case "base-path"  => Directory.RepositoryHome
        case "export-all" => "true"
        case name => config.getInitParameter(name)
      }
      def getInitParameterNames(): java.util.Enumeration[String] = {
         config.getInitParameterNames
      }

      def getServletContext(): ServletContext = config.getServletContext
      def getServletName(): String = config.getServletName
    })

    super.init(config)
  }

  override def service(req: HttpServletRequest, res: HttpServletResponse): Unit = {
    val agent = req.getHeader("USER-AGENT")
    val index = req.getRequestURI.indexOf(".git")
    if(index >= 0 && (agent == null || agent.toLowerCase.indexOf("git/") < 0)){
      // redirect for browsers
<<<<<<< HEAD
      val paths   = req.getRequestURI.split("/")
      res.sendRedirect(baseUrl(req) + "/" + paths.dropRight(1).last + "/" + paths.last.replaceFirst("\\.git$", ""))
=======
      val paths = req.getRequestURI.substring(0, index).split("/")
      res.sendRedirect(baseUrl(req) + "/" + paths.dropRight(1).last + "/" + paths.last)
>>>>>>> 49bf88f7
    } else {
      // response for git client
      super.service(req, res)
    }
  }
}

class GitBucketReceivePackFactory extends ReceivePackFactory[HttpServletRequest] with SystemSettingsService {
  
  private val logger = LoggerFactory.getLogger(classOf[GitBucketReceivePackFactory])

  override def create(request: HttpServletRequest, db: Repository): ReceivePack = {
    val receivePack = new ReceivePack(db)
    val pusher = request.getAttribute(Keys.Request.UserName).asInstanceOf[String]

    logger.debug("requestURI: " + request.getRequestURI)
    logger.debug("pusher:" + pusher)

    defining(request.paths){ paths =>
      val owner      = paths(1)
      val repository = paths(2).replaceFirst("\\.git$", "")

      logger.debug("repository:" + owner + "/" + repository)

      if(!repository.endsWith(".wiki")){
        receivePack.setPostReceiveHook(new CommitLogHook(owner, repository, pusher, baseUrl(request)))
      }
      receivePack
    }
  }
}

import scala.collection.JavaConverters._

class CommitLogHook(owner: String, repository: String, pusher: String, baseUrl: String) extends PostReceiveHook
  with RepositoryService with AccountService with IssuesService with ActivityService with PullRequestService with WebHookService {
  
  private val logger = LoggerFactory.getLogger(classOf[CommitLogHook])
  
  def onPostReceive(receivePack: ReceivePack, commands: java.util.Collection[ReceiveCommand]): Unit = {
    try {
      using(Git.open(Directory.getRepositoryDir(owner, repository))) { git =>
        commands.asScala.foreach { command =>
          logger.debug(s"commandType: ${command.getType}, refName: ${command.getRefName}")
          val commits = command.getType match {
            case ReceiveCommand.Type.DELETE => Nil
            case _ => JGitUtil.getCommitLog(git, command.getOldId.name, command.getNewId.name)
          }
          val refName = command.getRefName.split("/")
          val branchName = refName.drop(2).mkString("/")

          // Extract new commit and apply issue comment
          val newCommits = if(commits.size > 1000){
            val existIds = getAllCommitIds(owner, repository)
            commits.flatMap { commit =>
              if(!existIds.contains(commit.id)){
                createIssueComment(commit)
                Some(commit)
              } else None
            }
          } else {
            commits.flatMap { commit =>
              if(!existsCommitId(owner, repository, commit.id)){
                createIssueComment(commit)
                Some(commit)
              } else None
            }
          }

          // batch insert all new commit id
          insertAllCommitIds(owner, repository, newCommits.map(_.id))

          // record activity
          if(refName(1) == "heads"){
            command.getType match {
              case ReceiveCommand.Type.CREATE => recordCreateBranchActivity(owner, repository, pusher, branchName)
              case ReceiveCommand.Type.UPDATE => recordPushActivity(owner, repository, pusher, branchName, newCommits)
              case ReceiveCommand.Type.DELETE => recordDeleteBranchActivity(owner, repository, pusher, branchName)
              case _ =>
            }
          } else if(refName(1) == "tags"){
            command.getType match {
              case ReceiveCommand.Type.CREATE => recordCreateTagActivity(owner, repository, pusher, branchName, newCommits)
              case ReceiveCommand.Type.DELETE => recordDeleteTagActivity(owner, repository, pusher, branchName, newCommits)
              case _ =>
            }
          }

          if(refName(1) == "heads"){
            command.getType match {
              case ReceiveCommand.Type.CREATE |
                   ReceiveCommand.Type.UPDATE |
                   ReceiveCommand.Type.UPDATE_NONFASTFORWARD =>
                updatePullRequests(branchName)
              case _ =>
            }
          }

          // close issues
          val defaultBranch = getRepository(owner, repository, baseUrl).get.repository.defaultBranch
          if(refName(1) == "heads" && branchName == defaultBranch && command.getType == ReceiveCommand.Type.UPDATE){
            git.log.addRange(command.getOldId, command.getNewId).call.asScala.foreach { commit =>
              closeIssuesFromMessage(commit.getFullMessage, pusher, owner, repository)
            }
          }

          // call web hook
          getWebHookURLs(owner, repository) match {
            case webHookURLs if(webHookURLs.nonEmpty) =>
              for(pusherAccount <- getAccountByUserName(pusher);
                  ownerAccount   <- getAccountByUserName(owner);
                  repositoryInfo <- getRepository(owner, repository, baseUrl)){
                callWebHook(owner, repository, webHookURLs,
                  WebHookPayload(git, pusherAccount, command.getRefName, repositoryInfo, newCommits, ownerAccount))
              }
            case _ =>
          }
        }
      }
      // update repository last modified time.
      updateLastActivityDate(owner, repository)
    } catch {
      case ex: Exception => {
        logger.error(ex.toString, ex)
        throw ex
      }
    }
  }

  private def createIssueComment(commit: CommitInfo) = {
    StringUtil.extractIssueId(commit.fullMessage).foreach { issueId =>
      if(getIssue(owner, repository, issueId).isDefined){
        getAccountByMailAddress(commit.mailAddress).foreach { account =>
          createComment(owner, repository, account.userName, issueId.toInt, commit.fullMessage + " " + commit.id, "commit")
        }
      }
    }
  }

  /**
   * Fetch pull request contents into refs/pull/${issueId}/head and update pull request table.
   */
  private def updatePullRequests(branch: String) =
    getPullRequestsByRequest(owner, repository, branch, false).foreach { pullreq =>
      if(getRepository(pullreq.userName, pullreq.repositoryName, baseUrl).isDefined){
        using(Git.open(Directory.getRepositoryDir(pullreq.userName, pullreq.repositoryName))){ git =>
          git.fetch
            .setRemote(Directory.getRepositoryDir(owner, repository).toURI.toString)
            .setRefSpecs(new RefSpec(s"refs/heads/${branch}:refs/pull/${pullreq.issueId}/head").setForceUpdate(true))
            .call

          val commitIdTo = git.getRepository.resolve(s"refs/pull/${pullreq.issueId}/head").getName
          updateCommitIdTo(pullreq.userName, pullreq.repositoryName, pullreq.issueId, commitIdTo)
        }
      }
    }
}<|MERGE_RESOLUTION|>--- conflicted
+++ resolved
@@ -53,13 +53,8 @@
     val index = req.getRequestURI.indexOf(".git")
     if(index >= 0 && (agent == null || agent.toLowerCase.indexOf("git/") < 0)){
       // redirect for browsers
-<<<<<<< HEAD
-      val paths   = req.getRequestURI.split("/")
-      res.sendRedirect(baseUrl(req) + "/" + paths.dropRight(1).last + "/" + paths.last.replaceFirst("\\.git$", ""))
-=======
       val paths = req.getRequestURI.substring(0, index).split("/")
       res.sendRedirect(baseUrl(req) + "/" + paths.dropRight(1).last + "/" + paths.last)
->>>>>>> 49bf88f7
     } else {
       // response for git client
       super.service(req, res)

package model

<<<<<<< HEAD
trait AccountComponent { self: Profile =>
  import profile.simple._
  import self._

  lazy val Accounts = TableQuery[Accounts]

  class Accounts(tag: Tag) extends Table[Account](tag, "ACCOUNT") {
    val userName = column[String]("USER_NAME", O PrimaryKey)
    val fullName = column[String]("FULL_NAME")
    val mailAddress = column[String]("MAIL_ADDRESS")
    val password = column[String]("PASSWORD")
    val isAdmin = column[Boolean]("ADMINISTRATOR")
    val url = column[String]("URL")
    val registeredDate = column[java.util.Date]("REGISTERED_DATE")
    val updatedDate = column[java.util.Date]("UPDATED_DATE")
    val lastLoginDate = column[java.util.Date]("LAST_LOGIN_DATE")
    val image = column[String]("IMAGE")
    val groupAccount = column[Boolean]("GROUP_ACCOUNT")
    val removed = column[Boolean]("REMOVED")
    def * = (userName, fullName, mailAddress, password, isAdmin, url.?, registeredDate, updatedDate, lastLoginDate.?, image.?, groupAccount, removed) <> (Account.tupled, Account.unapply)
  }

  case class Account(
=======
import scala.slick.driver.H2Driver.simple._

object Accounts extends Table[Account]("ACCOUNT") {
  def userName = column[String]("USER_NAME", O PrimaryKey)
  def fullName = column[String]("FULL_NAME")
  def mailAddress = column[String]("MAIL_ADDRESS")
  def password = column[String]("PASSWORD")
  def isAdmin = column[Boolean]("ADMINISTRATOR")
  def url = column[String]("URL")
  def registeredDate = column[java.util.Date]("REGISTERED_DATE")
  def updatedDate = column[java.util.Date]("UPDATED_DATE")
  def lastLoginDate = column[java.util.Date]("LAST_LOGIN_DATE")
  def image = column[String]("IMAGE")
  def groupAccount = column[Boolean]("GROUP_ACCOUNT")
  def removed = column[Boolean]("REMOVED")
  def * = userName ~ fullName ~ mailAddress ~ password ~ isAdmin ~ url.? ~ registeredDate ~ updatedDate ~ lastLoginDate.? ~ image.? ~ groupAccount ~ removed <> (Account, Account.unapply _)
}

case class Account(
>>>>>>> 92e4e126
    userName: String,
    fullName: String,
    mailAddress: String,
    password: String,
    isAdmin: Boolean,
    url: Option[String],
    registeredDate: java.util.Date,
    updatedDate: java.util.Date,
    lastLoginDate: Option[java.util.Date],
    image: Option[String],
    isGroupAccount: Boolean,
    isRemoved: Boolean
<<<<<<< HEAD
  )
}
=======
)
>>>>>>> 92e4e126
<|MERGE_RESOLUTION|>--- conflicted
+++ resolved
@@ -1,6 +1,5 @@
 package model
 
-<<<<<<< HEAD
 trait AccountComponent { self: Profile =>
   import profile.simple._
   import self._
@@ -24,27 +23,7 @@
   }
 
   case class Account(
-=======
-import scala.slick.driver.H2Driver.simple._
 
-object Accounts extends Table[Account]("ACCOUNT") {
-  def userName = column[String]("USER_NAME", O PrimaryKey)
-  def fullName = column[String]("FULL_NAME")
-  def mailAddress = column[String]("MAIL_ADDRESS")
-  def password = column[String]("PASSWORD")
-  def isAdmin = column[Boolean]("ADMINISTRATOR")
-  def url = column[String]("URL")
-  def registeredDate = column[java.util.Date]("REGISTERED_DATE")
-  def updatedDate = column[java.util.Date]("UPDATED_DATE")
-  def lastLoginDate = column[java.util.Date]("LAST_LOGIN_DATE")
-  def image = column[String]("IMAGE")
-  def groupAccount = column[Boolean]("GROUP_ACCOUNT")
-  def removed = column[Boolean]("REMOVED")
-  def * = userName ~ fullName ~ mailAddress ~ password ~ isAdmin ~ url.? ~ registeredDate ~ updatedDate ~ lastLoginDate.? ~ image.? ~ groupAccount ~ removed <> (Account, Account.unapply _)
-}
-
-case class Account(
->>>>>>> 92e4e126
     userName: String,
     fullName: String,
     mailAddress: String,
@@ -57,9 +36,5 @@
     image: Option[String],
     isGroupAccount: Boolean,
     isRemoved: Boolean
-<<<<<<< HEAD
   )
-}
-=======
-)
->>>>>>> 92e4e126
+}
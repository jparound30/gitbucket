<<<<<<< HEAD
package util

import scala.concurrent._
import ExecutionContext.Implicits.global
import org.apache.commons.mail.{DefaultAuthenticator, HtmlEmail}
import org.slf4j.LoggerFactory

import app.Context
import service.{AccountService, RepositoryService, IssuesService, SystemSettingsService}
import servlet.Database
import SystemSettingsService.Smtp
import _root_.util.ControlUtil.defining
import model.profile.simple.Session

trait Notifier extends RepositoryService with AccountService with IssuesService {
  def toNotify(r: RepositoryService.RepositoryInfo, issueId: Int, content: String)
      (msg: String => String)(implicit context: Context): Unit

  protected def recipients(issue: model.Issue)(notify: String => Unit)(implicit session: Session, context: Context) =
    (
        // individual repository's owner
        issue.userName ::
        // collaborators
        getCollaborators(issue.userName, issue.repositoryName) :::
        // participants
        issue.openedUserName ::
        getComments(issue.userName, issue.repositoryName, issue.issueId).map(_.commentedUserName)
    )
    .distinct
    .withFilter ( _ != context.loginAccount.get.userName )	// the operation in person is excluded
    .foreach ( getAccountByUserName(_) filterNot (_.isGroupAccount) foreach (x => notify(x.mailAddress)) )

}

object Notifier {
  // TODO We want to be able to switch to mock.
  def apply(): Notifier = new SystemSettingsService {}.loadSystemSettings match {
    case settings if settings.notification => new Mailer(settings.smtp.get)
    case _ => new MockMailer
  }

  def msgIssue(url: String) = (content: String) => s"""
    |${content}<br/>
    |--<br/>
    |<a href="${url}">View it on GitBucket</a>
    """.stripMargin

  def msgPullRequest(url: String) = (content: String) => s"""
    |${content}<hr/>
    |View, comment on, or merge it at:<br/>
    |<a href="${url}">${url}</a>
    """.stripMargin

  def msgComment(url: String) = (content: String) => s"""
    |${content}<br/>
    |--<br/>
    |<a href="${url}">View it on GitBucket</a>
    """.stripMargin

  def msgStatus(url: String) = (content: String) => s"""
    |${content} <a href="${url}">#${url split('/') last}</a>
    """.stripMargin
}

class Mailer(private val smtp: Smtp) extends Notifier {
  private val logger = LoggerFactory.getLogger(classOf[Mailer])

  def toNotify(r: RepositoryService.RepositoryInfo, issueId: Int, content: String)
      (msg: String => String)(implicit context: Context) = {
    val database = Database(context.request.getServletContext)

    val f = future {
      // TODO Can we use the Database Session in other than Transaction Filter?
      database withSession { implicit session =>
        getIssue(r.owner, r.name, issueId.toString) foreach { issue =>
          defining(
              s"[${r.name}] ${issue.title} (#${issueId})" ->
              msg(view.Markdown.toHtml(content, r, false, true))) { case (subject, msg) =>
            recipients(issue) { to =>
              val email = new HtmlEmail
              email.setHostName(smtp.host)
              email.setSmtpPort(smtp.port.get)
              smtp.user.foreach { user =>
                email.setAuthenticator(new DefaultAuthenticator(user, smtp.password.getOrElse("")))
              }
              smtp.ssl.foreach { ssl =>
                email.setSSLOnConnect(ssl)
              }
              smtp.fromAddress
                .map (_ -> smtp.fromName.orNull)
                .orElse (Some("notifications@gitbucket.com" -> context.loginAccount.get.userName))
                .foreach { case (address, name) =>
                  email.setFrom(address, name)
                }
              email.setCharset("UTF-8")
              email.setSubject(subject)
              email.setHtmlMsg(msg)

              email.addTo(to).send
            }
          }
        }
      }
      "Notifications Successful."
    }
    f onSuccess {
      case s => logger.debug(s)
    }
    f onFailure {
      case t => logger.error("Notifications Failed.", t)
    }
  }
}
class MockMailer extends Notifier {
  def toNotify(r: RepositoryService.RepositoryInfo, issueId: Int, content: String)
      (msg: String => String)(implicit context: Context): Unit = {}
=======
package util

import scala.concurrent._
import ExecutionContext.Implicits.global
import org.apache.commons.mail.{DefaultAuthenticator, HtmlEmail}
import org.slf4j.LoggerFactory

import app.Context
import service.{AccountService, RepositoryService, IssuesService, SystemSettingsService}
import servlet.Database
import SystemSettingsService.Smtp
import _root_.util.ControlUtil.defining

trait Notifier extends RepositoryService with AccountService with IssuesService {
  def toNotify(r: RepositoryService.RepositoryInfo, issueId: Int, content: String)
      (msg: String => String)(implicit context: Context): Unit

  protected def recipients(issue: model.Issue)(notify: String => Unit)(implicit context: Context) =
    (
        // individual repository's owner
        issue.userName ::
        // collaborators
        getCollaborators(issue.userName, issue.repositoryName) :::
        // participants
        issue.openedUserName ::
        getComments(issue.userName, issue.repositoryName, issue.issueId).map(_.commentedUserName)
    )
    .distinct
    .withFilter ( _ != context.loginAccount.get.userName )	// the operation in person is excluded
    .foreach ( getAccountByUserName(_) filterNot (_.isGroupAccount) filterNot (AccountUtil.hasLdapDummyMailAddress(_)) foreach (x => notify(x.mailAddress)) )

}

object Notifier {
  // TODO We want to be able to switch to mock.
  def apply(): Notifier = new SystemSettingsService {}.loadSystemSettings match {
    case settings if settings.notification => new Mailer(settings.smtp.get)
    case _ => new MockMailer
  }

  def msgIssue(url: String) = (content: String) => s"""
    |${content}<br/>
    |--<br/>
    |<a href="${url}">View it on GitBucket</a>
    """.stripMargin

  def msgPullRequest(url: String) = (content: String) => s"""
    |${content}<hr/>
    |View, comment on, or merge it at:<br/>
    |<a href="${url}">${url}</a>
    """.stripMargin

  def msgComment(url: String) = (content: String) => s"""
    |${content}<br/>
    |--<br/>
    |<a href="${url}">View it on GitBucket</a>
    """.stripMargin

  def msgStatus(url: String) = (content: String) => s"""
    |${content} <a href="${url}">#${url split('/') last}</a>
    """.stripMargin
}

class Mailer(private val smtp: Smtp) extends Notifier {
  private val logger = LoggerFactory.getLogger(classOf[Mailer])

  def toNotify(r: RepositoryService.RepositoryInfo, issueId: Int, content: String)
      (msg: String => String)(implicit context: Context) = {
    val database = Database(context.request.getServletContext)

    val f = future {
      // TODO Can we use the Database Session in other than Transaction Filter?
      database withSession {
        getIssue(r.owner, r.name, issueId.toString) foreach { issue =>
          defining(
              s"[${r.name}] ${issue.title} (#${issueId})" ->
              msg(view.Markdown.toHtml(content, r, false, true))) { case (subject, msg) =>
            recipients(issue) { to =>
              val email = new HtmlEmail
              email.setHostName(smtp.host)
              email.setSmtpPort(smtp.port.get)
              smtp.user.foreach { user =>
                email.setAuthenticator(new DefaultAuthenticator(user, smtp.password.getOrElse("")))
              }
              smtp.ssl.foreach { ssl =>
                email.setSSLOnConnect(ssl)
              }
              smtp.fromAddress
                .map (_ -> smtp.fromName.orNull)
                .orElse (Some("notifications@gitbucket.com" -> context.loginAccount.get.userName))
                .foreach { case (address, name) =>
                  email.setFrom(address, name)
                }
              email.setCharset("UTF-8")
              email.setSubject(subject)
              email.setHtmlMsg(msg)

              email.addTo(to).send
            }
          }
        }
      }
      "Notifications Successful."
    }
    f onSuccess {
      case s => logger.debug(s)
    }
    f onFailure {
      case t => logger.error("Notifications Failed.", t)
    }
  }
}
class MockMailer extends Notifier {
  def toNotify(r: RepositoryService.RepositoryInfo, issueId: Int, content: String)
      (msg: String => String)(implicit context: Context): Unit = {}
>>>>>>> e2c99a46
}<|MERGE_RESOLUTION|>--- conflicted
+++ resolved
@@ -1,4 +1,3 @@
-<<<<<<< HEAD
 package util
 
 import scala.concurrent._
@@ -29,7 +28,7 @@
     )
     .distinct
     .withFilter ( _ != context.loginAccount.get.userName )	// the operation in person is excluded
-    .foreach ( getAccountByUserName(_) filterNot (_.isGroupAccount) foreach (x => notify(x.mailAddress)) )
+    .foreach ( getAccountByUserName(_) filterNot (_.isGroupAccount) filterNot (AccountUtil.hasLdapDummyMailAddress(_)) foreach (x => notify(x.mailAddress)) )
 
 }
 
@@ -115,121 +114,4 @@
 class MockMailer extends Notifier {
   def toNotify(r: RepositoryService.RepositoryInfo, issueId: Int, content: String)
       (msg: String => String)(implicit context: Context): Unit = {}
-=======
-package util
-
-import scala.concurrent._
-import ExecutionContext.Implicits.global
-import org.apache.commons.mail.{DefaultAuthenticator, HtmlEmail}
-import org.slf4j.LoggerFactory
-
-import app.Context
-import service.{AccountService, RepositoryService, IssuesService, SystemSettingsService}
-import servlet.Database
-import SystemSettingsService.Smtp
-import _root_.util.ControlUtil.defining
-
-trait Notifier extends RepositoryService with AccountService with IssuesService {
-  def toNotify(r: RepositoryService.RepositoryInfo, issueId: Int, content: String)
-      (msg: String => String)(implicit context: Context): Unit
-
-  protected def recipients(issue: model.Issue)(notify: String => Unit)(implicit context: Context) =
-    (
-        // individual repository's owner
-        issue.userName ::
-        // collaborators
-        getCollaborators(issue.userName, issue.repositoryName) :::
-        // participants
-        issue.openedUserName ::
-        getComments(issue.userName, issue.repositoryName, issue.issueId).map(_.commentedUserName)
-    )
-    .distinct
-    .withFilter ( _ != context.loginAccount.get.userName )	// the operation in person is excluded
-    .foreach ( getAccountByUserName(_) filterNot (_.isGroupAccount) filterNot (AccountUtil.hasLdapDummyMailAddress(_)) foreach (x => notify(x.mailAddress)) )
-
-}
-
-object Notifier {
-  // TODO We want to be able to switch to mock.
-  def apply(): Notifier = new SystemSettingsService {}.loadSystemSettings match {
-    case settings if settings.notification => new Mailer(settings.smtp.get)
-    case _ => new MockMailer
-  }
-
-  def msgIssue(url: String) = (content: String) => s"""
-    |${content}<br/>
-    |--<br/>
-    |<a href="${url}">View it on GitBucket</a>
-    """.stripMargin
-
-  def msgPullRequest(url: String) = (content: String) => s"""
-    |${content}<hr/>
-    |View, comment on, or merge it at:<br/>
-    |<a href="${url}">${url}</a>
-    """.stripMargin
-
-  def msgComment(url: String) = (content: String) => s"""
-    |${content}<br/>
-    |--<br/>
-    |<a href="${url}">View it on GitBucket</a>
-    """.stripMargin
-
-  def msgStatus(url: String) = (content: String) => s"""
-    |${content} <a href="${url}">#${url split('/') last}</a>
-    """.stripMargin
-}
-
-class Mailer(private val smtp: Smtp) extends Notifier {
-  private val logger = LoggerFactory.getLogger(classOf[Mailer])
-
-  def toNotify(r: RepositoryService.RepositoryInfo, issueId: Int, content: String)
-      (msg: String => String)(implicit context: Context) = {
-    val database = Database(context.request.getServletContext)
-
-    val f = future {
-      // TODO Can we use the Database Session in other than Transaction Filter?
-      database withSession {
-        getIssue(r.owner, r.name, issueId.toString) foreach { issue =>
-          defining(
-              s"[${r.name}] ${issue.title} (#${issueId})" ->
-              msg(view.Markdown.toHtml(content, r, false, true))) { case (subject, msg) =>
-            recipients(issue) { to =>
-              val email = new HtmlEmail
-              email.setHostName(smtp.host)
-              email.setSmtpPort(smtp.port.get)
-              smtp.user.foreach { user =>
-                email.setAuthenticator(new DefaultAuthenticator(user, smtp.password.getOrElse("")))
-              }
-              smtp.ssl.foreach { ssl =>
-                email.setSSLOnConnect(ssl)
-              }
-              smtp.fromAddress
-                .map (_ -> smtp.fromName.orNull)
-                .orElse (Some("notifications@gitbucket.com" -> context.loginAccount.get.userName))
-                .foreach { case (address, name) =>
-                  email.setFrom(address, name)
-                }
-              email.setCharset("UTF-8")
-              email.setSubject(subject)
-              email.setHtmlMsg(msg)
-
-              email.addTo(to).send
-            }
-          }
-        }
-      }
-      "Notifications Successful."
-    }
-    f onSuccess {
-      case s => logger.debug(s)
-    }
-    f onFailure {
-      case t => logger.error("Notifications Failed.", t)
-    }
-  }
-}
-class MockMailer extends Notifier {
-  def toNotify(r: RepositoryService.RepositoryInfo, issueId: Int, content: String)
-      (msg: String => String)(implicit context: Context): Unit = {}
->>>>>>> e2c99a46
 }
package util

import org.apache.commons.io.FileUtils
import java.net.URLConnection
import java.io.File
import util.ControlUtil._
import scala.util.Random

object FileUtil {
  
  def getMimeType(name: String): String =
    defining(URLConnection.getFileNameMap()){ fileNameMap =>
      fileNameMap.getContentTypeFor(name) match {
        case null     => "application/octet-stream"
        case mimeType => mimeType
      }
    }

  def getContentType(name: String, bytes: Array[Byte]): String = {
    defining(getMimeType(name)){ mimeType =>
      if(mimeType == "application/octet-stream" && isText(bytes)){
        "text/plain"
      } else {
        mimeType
      }
    }
  }

  def isImage(name: String): Boolean = getMimeType(name).startsWith("image/")

  def isLarge(size: Long): Boolean = (size > 1024 * 1000)

  def isText(content: Array[Byte]): Boolean = !content.contains(0)

<<<<<<< HEAD
=======
  def generateFileId: String = System.currentTimeMillis + Random.alphanumeric.take(10).mkString

>>>>>>> 52ebba43
  def getFileName(path: String): String = defining(path.lastIndexOf('/')){ i =>
    if(i >= 0) path.substring(i + 1) else path
  }

  def getExtension(name: String): String =
    name.lastIndexOf('.') match {
      case i if(i >= 0) => name.substring(i + 1)
      case _ => ""
    }

  def withTmpDir[A](dir: File)(action: File => A): A = {
    if(dir.exists()){
      FileUtils.deleteDirectory(dir)
    }
    try {
      action(dir)
    } finally {
      FileUtils.deleteDirectory(dir)
    }
  }
}<|MERGE_RESOLUTION|>--- conflicted
+++ resolved
@@ -7,7 +7,7 @@
 import scala.util.Random
 
 object FileUtil {
-  
+
   def getMimeType(name: String): String =
     defining(URLConnection.getFileNameMap()){ fileNameMap =>
       fileNameMap.getContentTypeFor(name) match {
@@ -32,14 +32,7 @@
 
   def isText(content: Array[Byte]): Boolean = !content.contains(0)
 
-<<<<<<< HEAD
-=======
   def generateFileId: String = System.currentTimeMillis + Random.alphanumeric.take(10).mkString
-
->>>>>>> 52ebba43
-  def getFileName(path: String): String = defining(path.lastIndexOf('/')){ i =>
-    if(i >= 0) path.substring(i + 1) else path
-  }
 
   def getExtension(name: String): String =
     name.lastIndexOf('.') match {

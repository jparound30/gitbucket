package util

import org.eclipse.jgit.api.Git
import util.Directory._
import scala.collection.JavaConverters._
import javax.servlet.ServletContext
import org.eclipse.jgit.lib._
import org.eclipse.jgit.revwalk._
import org.eclipse.jgit.revwalk.filter._
import org.eclipse.jgit.treewalk._
import org.eclipse.jgit.treewalk.filter._
import org.eclipse.jgit.diff._
import org.eclipse.jgit.diff.DiffEntry.ChangeType
import org.eclipse.jgit.util.io.DisabledOutputStream
import org.eclipse.jgit.errors.MissingObjectException
import java.util.Date
import org.eclipse.jgit.api.errors.NoHeadException

/**
 * Provides complex JGit operations.
 */
object JGitUtil {

  /**
   * The repository data.
   *
   * @param owner the user name of the repository owner
   * @param name the repository name
   * @param url the repository URL
   * @param commitCount the commit count. If the repository has over 1000 commits then this property is 1001.
   * @param branchList the list of branch names
   * @param tags the list of tags
   */
  case class RepositoryInfo(owner: String, name: String, url: String, commitCount: Int, branchList: List[String], tags: List[TagInfo])

  /**
   * The file data for the file list of the repository viewer.
   *
   * @param id the object id
   * @param isDirectory whether is it directory
   * @param name the file (or directory) name
   * @param time the last modified time
   * @param message the last commit message
   * @param commitId the last commit id
   * @param committer the last committer name
   */
  case class FileInfo(id: ObjectId, isDirectory: Boolean, name: String, time: Date, message: String, commitId: String, committer: String)

  /**
   * The commit data.
   *
   * @param id the commit id
   * @param time the commit time
   * @param committer  the committer name
   * @param shortMessage the short message
   * @param fullMessage the full message
   * @param parents the list of parent commit id
   */
  case class CommitInfo(id: String, time: Date, committer: String, shortMessage: String, fullMessage: String, parents: List[String]){
    
    def this(rev: org.eclipse.jgit.revwalk.RevCommit) = this(
        rev.getName, rev.getCommitterIdent.getWhen, rev.getCommitterIdent.getName, rev.getShortMessage, rev.getFullMessage,
        rev.getParents().map(_.name).toList)

    val summary = {
      val i = fullMessage.trim.indexOf("\n")
      val firstLine = if(i >= 0){
        fullMessage.trim.substring(0, i).trim
      } else {
        fullMessage
      }
      if(firstLine.length > shortMessage.length){
        shortMessage
      } else {
        firstLine
      }
    }

    val description = {
      val i = fullMessage.trim.indexOf("\n")
      if(i >= 0){
        Some(fullMessage.trim.substring(i).trim)
      } else {
        None
      }
    }

  }

  case class DiffInfo(changeType: ChangeType, oldPath: String, newPath: String, oldContent: Option[String], newContent: Option[String])

  /**
   * The file content data for the file content view of the repository viewer.
   *
   * @param viewType "image", "large" or "other"
   * @param content the string content
   */
  case class ContentInfo(viewType: String, content: Option[String])

  /**
   * The tag data.
   *
   * @param name the tag name
   * @param time the tagged date
   * @param id the commit id
   */
  case class TagInfo(name: String, time: Date, id: String)

  /**
   * Use this method to use the Git object.
   * Repository resources are released certainly after processing.
   */
  def withGit[T](dir: java.io.File)(f: Git => T): T = withGit(Git.open(dir))(f)
  
  /**
   * Use this method to use the Git object.
   * Repository resources are released certainly after processing.
   */
  def withGit[T](git: Git)(f: Git => T): T = {
    try {
      f(git)
    } finally {
      git.getRepository.close
    }
  }
  
  /**
   * Returns RevCommit from the commit id.
   * 
   * @param git the Git object
   * @param commitId the ObjectId of the commit
   * @return the RevCommit for the specified commit
   */
  def getRevCommitFromId(git: Git, commitId: ObjectId): RevCommit = {
    val revWalk = new RevWalk(git.getRepository)
    val revCommit = revWalk.parseCommit(commitId)
    revWalk.dispose
    revCommit
  }
  
  /**
   * Returns the repository information. It contains branch names and tag names.
   */
  def getRepositoryInfo(owner: String, repository: String, baseUrl: String): RepositoryInfo = {
    withGit(getRepositoryDir(owner, repository)){ git =>
      try {
        // get commit count
        val i = git.log.all.call.iterator
        var commitCount = 0
        while(i.hasNext && commitCount <= 1000){
          i.next
          commitCount = commitCount + 1
        }

        RepositoryInfo(
          owner, repository, s"${baseUrl}/git/${owner}/${repository}.git",
          // commit count
          commitCount,
          // branches
          git.branchList.call.asScala.map { ref =>
            ref.getName.replaceFirst("^refs/heads/", "")
          }.toList,
          // tags
          git.tagList.call.asScala.map { ref =>
            val revCommit = getRevCommitFromId(git, ref.getObjectId)
            TagInfo(ref.getName.replaceFirst("^refs/tags/", ""), revCommit.getCommitterIdent.getWhen, revCommit.getName)
          }.toList
        )
      } catch {
        // not initialized
        case e: NoHeadException => RepositoryInfo(
          owner, repository, s"${baseUrl}/git/${owner}/${repository}.git", 0, Nil, Nil)

      }
    }
  }
  
  /**
   * Returns the file list of the specified path.
   * 
   * @param git the Git object
   * @param revision the branch name or commit id
   * @param path the directory path (optional)
   * @return HTML of the file list
   */
  def getFileList(git: Git, revision: String, path: String = "."): List[FileInfo] = {
    val revWalk = new RevWalk(git.getRepository)
    val objectId = git.getRepository.resolve(revision)
    val revCommit = revWalk.parseCommit(objectId)
      
    val treeWalk = new TreeWalk(git.getRepository)
    treeWalk.addTree(revCommit.getTree)
    if(path != "."){
      treeWalk.setRecursive(true)
      treeWalk.setFilter(new TreeFilter(){

        var stopRecursive = false

        def include(walker: TreeWalk): Boolean = {
          val targetPath = walker.getPathString
          if((path + "/").startsWith(targetPath)){
            true
          } else if(targetPath.startsWith(path + "/") && targetPath.substring(path.length + 1).indexOf("/") < 0){
            stopRecursive = true
            treeWalk.setRecursive(false)
            true
          } else {
            false
          }
        }

        def shouldBeRecursive(): Boolean = !stopRecursive

        override def clone: TreeFilter = return this
      })
    }
      
    val list = new scala.collection.mutable.ListBuffer[(ObjectId, FileMode, String, String)]
    
    while (treeWalk.next()) {
      list.append((treeWalk.getObjectId(0), treeWalk.getFileMode(0), treeWalk.getPathString, treeWalk.getNameString))
    }
    
    treeWalk.release
    revWalk.dispose

    val commits = getLatestCommitFromPaths(git, list.toList.map(_._3), revision)
    list.map { case (objectId, fileMode, path, name) =>
      FileInfo(
        objectId,
        fileMode == FileMode.TREE,
        name,
        commits(path).getCommitterIdent.getWhen,
        commits(path).getShortMessage,
        commits(path).getName,
        commits(path).getCommitterIdent.getName)
    }.sortWith { (file1, file2) =>
      (file1.isDirectory, file2.isDirectory) match {
        case (true , false) => true
        case (false, true ) => false
       case _ => file1.name.compareTo(file2.name) < 0
      }
    }.toList
  }
  
  /**
   * Returns the commit list of the specified branch.
   * 
   * @param git the Git object
   * @param revision the branch name or commit id
   * @param page the page number (1-)
   * @param limit the number of commit info per page. 0 (default) means unlimited.
   * @param path filters by this path. default is no filter.
   * @return a tuple of the commit list and whether has next
   */
  def getCommitLog(git: Git, revision: String, page: Int = 1, limit: Int = 0, path: String = ""): Either[String, (List[CommitInfo], Boolean)] = {
    val fixedPage = if(page <= 0) 1 else page
    
    @scala.annotation.tailrec
    def getCommitLog(i: java.util.Iterator[RevCommit], count: Int, logs: List[CommitInfo]): (List[CommitInfo], Boolean)  =
      i.hasNext match {
        case true if(limit <= 0 || logs.size < limit) => {
          val commit = i.next
          getCommitLog(i, count + 1, if(limit <= 0 || (fixedPage - 1) * limit <= count) logs :+ new CommitInfo(commit) else logs)
        }
        case _ => (logs, i.hasNext)
      }
    
    val revWalk = new RevWalk(git.getRepository)
    val objectId = git.getRepository.resolve(revision)
    if(objectId == null){
      Left(s"${revision} can't be resolved.")
    } else {
      revWalk.markStart(revWalk.parseCommit(objectId))
      if(path.nonEmpty){
        revWalk.setRevFilter(new RevFilter(){
          def include(walk: RevWalk, commit: RevCommit): Boolean = {
            getDiffs(git, commit.getName, false).find(_.newPath == path).nonEmpty
          }
          override def clone(): RevFilter = this
        })
      }

      val commits = getCommitLog(revWalk.iterator, 0, Nil)
      revWalk.release

      Right(commits)
    }
  }
  
  /**
   * Returns the commit list between two revisions.
   * 
   * @param git the Git object
   * @param from the from revision
   * @param to the to revision
   * @return the commit list
   */
  def getCommitLog(git: Git, from: String, to: String): List[CommitInfo] = {
    @scala.annotation.tailrec
    def getCommitLog(i: java.util.Iterator[RevCommit], logs: List[CommitInfo]): List[CommitInfo] =
      i.hasNext match {
        case true  => {
          val revCommit = i.next
          if(revCommit.name == from){
            logs 
          } else {
            getCommitLog(i, logs :+ new CommitInfo(revCommit))
          }
        }
        case false => logs
      }
    
    val revWalk = new RevWalk(git.getRepository)
    revWalk.markStart(revWalk.parseCommit(git.getRepository.resolve(to)))
    
    val commits = getCommitLog(revWalk.iterator, Nil)
    revWalk.release
    
    commits.reverse
  }
  
  
  /**
   * Returns the latest RevCommit of the specified path.
   * 
   * @param git the Git object
   * @param path the path
   * @param revision the branch name or commit id
   * @return the latest commit
   */
  def getLatestCommitFromPath(git: Git, path: String, revision: String): Option[RevCommit] =
    getLatestCommitFromPaths(git, List(path), revision).get(path)

  /**
   * Returns the list of latest RevCommit of the specified paths.
   *
   * @param git the Git object
   * @param paths the list of paths
   * @param revision the branch name or commit id
   * @return the list of latest commit
   */
  def getLatestCommitFromPaths(git: Git, paths: List[String], revision: String): Map[String, RevCommit] = {

    val map = new scala.collection.mutable.HashMap[String, RevCommit]

    val revWalk = new RevWalk(git.getRepository)
    revWalk.markStart(revWalk.parseCommit(git.getRepository.resolve(revision)))
    //revWalk.sort(RevSort.REVERSE);
    val i = revWalk.iterator

    while(i.hasNext && map.size != paths.length){
      val commit = i.next
      if(commit.getParentCount == 0){
        // Initial commit
        val treeWalk = new TreeWalk(git.getRepository)
        treeWalk.reset()
        treeWalk.setRecursive(true)
        treeWalk.addTree(commit.getTree)
        while (treeWalk.next) {
          paths.foreach { path =>
            if(treeWalk.getPathString.startsWith(path) && !map.contains(path)){
              map.put(path, commit)
            }
          }
        }
        treeWalk.release
      } else {
        (0 to commit.getParentCount - 1).foreach { i =>
          val parent = revWalk.parseCommit(commit.getParent(i).getId())
          val df = new DiffFormatter(DisabledOutputStream.INSTANCE)
          df.setRepository(git.getRepository)
          df.setDiffComparator(RawTextComparator.DEFAULT)
          df.setDetectRenames(true)
          val diffs = df.scan(parent.getTree(), commit.getTree)
          diffs.asScala.foreach { diff =>
            paths.foreach { path =>
              if(diff.getChangeType != ChangeType.DELETE && diff.getNewPath.startsWith(path) && !map.contains(path)){
                map.put(path, commit)
              }
            }
          }
        }
      }

      revWalk.release
    }
    map.toMap
  }

  /**
   * Get object content of the given id as String from the Git repository.
   * 
   * @param git the Git object
   * @param id the object id
   * @param large if false then returns None for the large file
   * @return the object or None if object does not exist
   */
  def getContent(git: Git, id: ObjectId, large: Boolean): Option[Array[Byte]] = try {
    val loader = git.getRepository.getObjectDatabase.open(id)
    if(large == false && FileUtil.isLarge(loader.getSize)){
      None
    } else {
      val db = git.getRepository.getObjectDatabase
      try {
        Some(db.open(id).getBytes)
      } finally {
        db.close
      }
    }
  } catch {
    case e: MissingObjectException => None
  }
  
  def getDiffs(git: Git, id: String, fetchContent: Boolean = true): List[DiffInfo] = {
    @scala.annotation.tailrec
    def getCommitLog(i: java.util.Iterator[RevCommit], logs: List[RevCommit]): List[RevCommit] =
      i.hasNext match {
        case true if(logs.size < 2) => getCommitLog(i, logs :+ i.next)
        case _ => logs
      }
    
    val revWalk = new RevWalk(git.getRepository)
    revWalk.markStart(revWalk.parseCommit(git.getRepository.resolve(id)))
    
    val commits = getCommitLog(revWalk.iterator, Nil)
    revWalk.release
    
    val revCommit = commits(0)
    
    if(commits.length >= 2){
      // not initial commit
      val oldCommit = commits(1)
      
      // get diff between specified commit and its previous commit
      val reader = git.getRepository.newObjectReader
      
      val oldTreeIter = new CanonicalTreeParser
      oldTreeIter.reset(reader, git.getRepository.resolve(oldCommit.name + "^{tree}"))
      
      val newTreeIter = new CanonicalTreeParser
      newTreeIter.reset(reader, git.getRepository.resolve(id + "^{tree}"))
      
      import scala.collection.JavaConverters._
      git.diff.setNewTree(newTreeIter).setOldTree(oldTreeIter).call.asScala.map { diff =>
        if(!fetchContent || FileUtil.isImage(diff.getOldPath) || FileUtil.isImage(diff.getNewPath)){
          DiffInfo(diff.getChangeType, diff.getOldPath, diff.getNewPath, None, None)
        } else {
          DiffInfo(diff.getChangeType, diff.getOldPath, diff.getNewPath,
            JGitUtil.getContent(git, diff.getOldId.toObjectId, false).filter(FileUtil.isText).map(new String(_, "UTF-8")),
            JGitUtil.getContent(git, diff.getNewId.toObjectId, false).filter(FileUtil.isText).map(new String(_, "UTF-8")))
        }
      }.toList
    } else {
      // initial commit
      val walk = new TreeWalk(git.getRepository)
      walk.addTree(revCommit.getTree)
      val buffer = new scala.collection.mutable.ListBuffer[DiffInfo]()
      while(walk.next){
        buffer.append((if(!fetchContent){
          DiffInfo(ChangeType.ADD, null, walk.getPathString, None, None)
        } else {
          DiffInfo(ChangeType.ADD, null, walk.getPathString, None, 
              JGitUtil.getContent(git, walk.getObjectId(0), false).filter(FileUtil.isText).map(new String(_, "UTF-8")))
        }))
      }
      walk.release
      buffer.toList
    }
  }

  /**
   * Returns the list of branch names of the specified commit.
   */
  def getBranchesOfCommit(git: Git, commitId: String): List[String] = {
    val walk = new org.eclipse.jgit.revwalk.RevWalk(git.getRepository)
    try {
      val commit = walk.parseCommit(git.getRepository.resolve(commitId + "^0"))

      git.getRepository.getAllRefs.entrySet.asScala.filter { e =>
        (e.getKey.startsWith(Constants.R_HEADS) && walk.isMergedInto(commit, walk.parseCommit(e.getValue.getObjectId)))
      }.map { e =>
        e.getValue.getName.substring(org.eclipse.jgit.lib.Constants.R_HEADS.length)
      }.toList.sorted

    } finally {
      walk.release
    }
  }

  /**
   * Returns the list of tags of the specified commit.
   */
  def getTagsOfCommit(git: Git, commitId: String): List[String] = {
    val walk = new org.eclipse.jgit.revwalk.RevWalk(git.getRepository)
    try {
      val commit = walk.parseCommit(git.getRepository.resolve(commitId + "^0"))

      git.getRepository.getAllRefs.entrySet.asScala.filter { e =>
        (e.getKey.startsWith(Constants.R_TAGS) && walk.isMergedInto(commit, walk.parseCommit(e.getValue.getObjectId)))
      }.map { e =>
        e.getValue.getName.substring(org.eclipse.jgit.lib.Constants.R_TAGS.length)
      }.toList.sorted.reverse

    } finally {
      walk.release
    }
  }

  def initRepository(dir: java.io.File): Unit = {
    val repository = new RepositoryBuilder().setGitDir(dir).setBare.build
    try {
      repository.create
      setReceivePack(repository)
    } finally {
      repository.close
    }
  }

<<<<<<< HEAD
  def cloneRepository(from: java.io.File, to: java.io.File): Unit = {
    val git = Git.cloneRepository.setURI(from.toURI.toString).setDirectory(to).setBare(true).call
    try {
      setReceivePack(git.getRepository)
    } finally {
      git.getRepository.close
    }
  }

=======
>>>>>>> f34f60b2
  private def setReceivePack(repository: org.eclipse.jgit.lib.Repository): Unit = {
    val config = repository.getConfig
    config.setBoolean("http", null, "receivepack", true)
    config.save
  }

}<|MERGE_RESOLUTION|>--- conflicted
+++ resolved
@@ -517,7 +517,6 @@
     }
   }
 
-<<<<<<< HEAD
   def cloneRepository(from: java.io.File, to: java.io.File): Unit = {
     val git = Git.cloneRepository.setURI(from.toURI.toString).setDirectory(to).setBare(true).call
     try {
@@ -527,8 +526,6 @@
     }
   }
 
-=======
->>>>>>> f34f60b2
   private def setReceivePack(repository: org.eclipse.jgit.lib.Repository): Unit = {
     val config = repository.getConfig
     config.setBoolean("http", null, "receivepack", true)

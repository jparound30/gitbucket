--- conflicted
+++ resolved
@@ -61,18 +61,11 @@
     }
 
       // convert @username to link
-<<<<<<< HEAD
       .replaceBy("(?<=(^|\\W))@([a-zA-Z0-9\\-_\\.]+)(?=(\\W|$))".r){ m =>
         getAccountByUserName(m.group(2)).map { _ =>
           s"""<a href="${context.path}/${m.group(2)}">@${m.group(2)}</a>"""
         }
-=======
-      .replaceBy("(?<=(^|\\W))@([a-zA-Z0-9\\-_]+)(?=(\\W|$))".r){ m =>
-      getAccountByUserName(m.group(2)).map { _ =>
-        s"""<a href="${context.path}/${m.group(2)}">@${m.group(2)}</a>"""
->>>>>>> f0268b10
       }
-    }
 
       // convert commit id to link
       .replaceAll("(?<=(^|[^\\w/@]))([a-f0-9]{40})(?=(\\W|$))", s"""<a href="${context.path}/${repository.owner}/${repository.name}/commit/$$2">$$2</a>""")

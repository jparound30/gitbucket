package gitbucket.core.util

import gitbucket.core.service.RepositoryService
import org.eclipse.jgit.api.Git
import Directory._
import StringUtil._
import ControlUtil._
import scala.annotation.tailrec
import scala.collection.JavaConverters._
import org.eclipse.jgit.lib._
import org.eclipse.jgit.revwalk._
import org.eclipse.jgit.revwalk.filter._
import org.eclipse.jgit.treewalk._
import org.eclipse.jgit.treewalk.filter._
import org.eclipse.jgit.diff.DiffEntry.ChangeType
import org.eclipse.jgit.errors.{ConfigInvalidException, MissingObjectException}
import org.eclipse.jgit.transport.RefSpec
import java.util.Date
import org.eclipse.jgit.api.errors.{JGitInternalException, InvalidRefNameException, RefAlreadyExistsException, NoHeadException}
import org.eclipse.jgit.dircache.DirCacheEntry
import org.slf4j.LoggerFactory

/**
 * Provides complex JGit operations.
 */
object JGitUtil {

  private val logger = LoggerFactory.getLogger(JGitUtil.getClass)

  /**
   * The repository data.
   *
   * @param owner the user name of the repository owner
   * @param name the repository name
   * @param url the repository URL
   * @param commitCount the commit count. If the repository has over 1000 commits then this property is 1001.
   * @param branchList the list of branch names
   * @param tags the list of tags
   */
  case class RepositoryInfo(owner: String, name: String, url: String, commitCount: Int, branchList: List[String], tags: List[TagInfo]){
    def this(owner: String, name: String, baseUrl: String) = {
      this(owner, name, s"${baseUrl}/git/${owner}/${name}.git", 0, Nil, Nil)
    }
  }

  /**
   * The file data for the file list of the repository viewer.
   *
   * @param id the object id
   * @param isDirectory whether is it directory
   * @param name the file (or directory) name
   * @param message the last commit message
   * @param commitId the last commit id
   * @param time the last modified time
   * @param author the last committer name
   * @param mailAddress the committer's mail address
   * @param linkUrl the url of submodule
   */
  case class FileInfo(id: ObjectId, isDirectory: Boolean, name: String, message: String, commitId: String,
                      time: Date, author: String, mailAddress: String, linkUrl: Option[String])

  /**
   * The commit data.
   *
   * @param id the commit id
   * @param shortMessage the short message
   * @param fullMessage the full message
   * @param parents the list of parent commit id
   * @param authorTime the author time
   * @param authorName the author name
   * @param authorEmailAddress the mail address of the author
   * @param commitTime the commit time
   * @param committerName  the committer name
   * @param committerEmailAddress the mail address of the committer
   */
  case class CommitInfo(id: String, shortMessage: String, fullMessage: String, parents: List[String],
                        authorTime: Date, authorName: String, authorEmailAddress: String,
                        commitTime: Date, committerName: String, committerEmailAddress: String){
    
    def this(rev: org.eclipse.jgit.revwalk.RevCommit) = this(
        rev.getName,
        rev.getShortMessage,
        rev.getFullMessage,
        rev.getParents().map(_.name).toList,
        rev.getAuthorIdent.getWhen,
        rev.getAuthorIdent.getName,
        rev.getAuthorIdent.getEmailAddress,
        rev.getCommitterIdent.getWhen,
        rev.getCommitterIdent.getName,
        rev.getCommitterIdent.getEmailAddress)

    val summary = getSummaryMessage(fullMessage, shortMessage)

    val description = defining(fullMessage.trim.indexOf("\n")){ i =>
      if(i >= 0){
        Some(fullMessage.trim.substring(i).trim)
      } else None
    }

    def isDifferentFromAuthor: Boolean = authorName != committerName || authorEmailAddress != committerEmailAddress
  }

  case class DiffInfo(changeType: ChangeType, oldPath: String, newPath: String, oldContent: Option[String], newContent: Option[String])

  /**
   * The file content data for the file content view of the repository viewer.
   *
   * @param viewType "image", "large" or "other"
   * @param content the string content
   * @param charset the character encoding
   */
  case class ContentInfo(viewType: String, content: Option[String], charset: Option[String]){
    /**
     * the line separator of this content ("LF" or "CRLF")
     */
    val lineSeparator: String = if(content.exists(_.indexOf("\r\n") >= 0)) "CRLF" else "LF"
  }

  /**
   * The tag data.
   *
   * @param name the tag name
   * @param time the tagged date
   * @param id the commit id
   */
  case class TagInfo(name: String, time: Date, id: String)

  /**
   * The submodule data
   *
   * @param name the module name
   * @param path the path in the repository
   * @param url the repository url of this module
   */
  case class SubmoduleInfo(name: String, path: String, url: String)

  case class BranchMergeInfo(ahead: Int, behind: Int, isMerged: Boolean)

  case class BranchInfo(name: String, committerName: String, commitTime: Date, committerEmailAddress:String, mergeInfo: Option[BranchMergeInfo], commitId: String)

  case class BlameInfo(id: String, authorName: String, authorEmailAddress: String, authorTime:java.util.Date,
    prev: Option[String], prevPath: Option[String], commitTime:java.util.Date, message:String, lines:Set[Int])

  /**
   * Returns RevCommit from the commit or tag id.
   * 
   * @param git the Git object
   * @param objectId the ObjectId of the commit or tag
   * @return the RevCommit for the specified commit or tag
   */
  def getRevCommitFromId(git: Git, objectId: ObjectId): RevCommit = {
    val revWalk = new RevWalk(git.getRepository)
    val revCommit = revWalk.parseAny(objectId) match {
      case r: RevTag => revWalk.parseCommit(r.getObject)
      case _         => revWalk.parseCommit(objectId)
    }
    revWalk.dispose
    revCommit
  }
  
  /**
   * Returns the repository information. It contains branch names and tag names.
   */
  def getRepositoryInfo(owner: String, repository: String, baseUrl: String): RepositoryInfo = {
    using(Git.open(getRepositoryDir(owner, repository))){ git =>
      try {
        // get commit count
        val commitCount = git.log.all.call.iterator.asScala.map(_ => 1).take(10001).sum

        RepositoryInfo(
          owner, repository, s"${baseUrl}/git/${owner}/${repository}.git",
          // commit count
          commitCount,
          // branches
          git.branchList.call.asScala.map { ref =>
            ref.getName.stripPrefix("refs/heads/")
          }.toList,
          // tags
          git.tagList.call.asScala.map { ref =>
            val revCommit = getRevCommitFromId(git, ref.getObjectId)
            TagInfo(ref.getName.stripPrefix("refs/tags/"), revCommit.getCommitterIdent.getWhen, revCommit.getName)
          }.sortBy(_.time).toList
        )
      } catch {
        // not initialized
        case e: NoHeadException => RepositoryInfo(
          owner, repository, s"${baseUrl}/git/${owner}/${repository}.git", 0, Nil, Nil)

      }
    }
  }

  /**
   * Returns the file list of the specified path.
   * 
   * @param git the Git object
   * @param revision the branch name or commit id
   * @param path the directory path (optional)
   * @return HTML of the file list
   */
  def getFileList(git: Git, revision: String, path: String = "."): List[FileInfo] = {
    var list = new scala.collection.mutable.ListBuffer[(ObjectId, FileMode, String, String, Option[String])]

    using(new RevWalk(git.getRepository)){ revWalk =>
      val objectId  = git.getRepository.resolve(revision)
      val revCommit = revWalk.parseCommit(objectId)

      val treeWalk = if (path == ".") {
        val treeWalk = new TreeWalk(git.getRepository)
        treeWalk.addTree(revCommit.getTree)
        treeWalk
      } else {
        val treeWalk = TreeWalk.forPath(git.getRepository, path, revCommit.getTree)
        treeWalk.enterSubtree()
        treeWalk
      }

      using(treeWalk) { treeWalk =>
        while (treeWalk.next()) {
          // submodule
          val linkUrl = if(treeWalk.getFileMode(0) == FileMode.GITLINK){
            getSubmodules(git, revCommit.getTree).find(_.path == treeWalk.getPathString).map(_.url)
          } else None

          list.append((treeWalk.getObjectId(0), treeWalk.getFileMode(0), treeWalk.getPathString, treeWalk.getNameString, linkUrl))
        }

        list.transform(tuple =>
          if (tuple._2 != FileMode.TREE)
            tuple
          else
            simplifyPath(tuple)
        )

        @tailrec
        def simplifyPath(tuple: (ObjectId, FileMode, String, String, Option[String])): (ObjectId, FileMode, String, String, Option[String]) = {
          val list = new scala.collection.mutable.ListBuffer[(ObjectId, FileMode, String, String, Option[String])]
          using(new TreeWalk(git.getRepository)) { walk =>
            walk.addTree(tuple._1)
            while (walk.next() && list.size < 2) {
              val linkUrl = if (walk.getFileMode(0) == FileMode.GITLINK) {
                getSubmodules(git, revCommit.getTree).find(_.path == walk.getPathString).map(_.url)
              } else None
              list.append((walk.getObjectId(0), walk.getFileMode(0), tuple._3 + "/" + walk.getPathString, tuple._4 + "/" + walk.getNameString, linkUrl))
            }
          }
          if (list.size != 1 || list.exists(_._2 != FileMode.TREE))
            tuple
          else
            simplifyPath(list(0))
        }
      }
    }

    val commits = getLatestCommitFromPaths(git, list.toList.map(_._3), revision)
    list.map { case (objectId, fileMode, path, name, linkUrl) =>
      defining(commits(path)){ commit =>
        FileInfo(
          objectId,
          fileMode == FileMode.TREE || fileMode == FileMode.GITLINK,
          name,
          getSummaryMessage(commit.getFullMessage, commit.getShortMessage),
          commit.getName,
          commit.getAuthorIdent.getWhen,
          commit.getAuthorIdent.getName,
          commit.getAuthorIdent.getEmailAddress,
          linkUrl)
      }
    }.sortWith { (file1, file2) =>
      (file1.isDirectory, file2.isDirectory) match {
        case (true , false) => true
        case (false, true ) => false
       case _ => file1.name.compareTo(file2.name) < 0
      }
    }.toList
  }

  /**
   * Returns the first line of the commit message.
   */
  private def getSummaryMessage(fullMessage: String, shortMessage: String): String = {
    defining(fullMessage.trim.indexOf("\n")){ i =>
      defining(if(i >= 0) fullMessage.trim.substring(0, i).trim else fullMessage){ firstLine =>
        if(firstLine.length > shortMessage.length) shortMessage else firstLine
      }
    }
  }

  /**
   * Returns the commit list of the specified branch.
   * 
   * @param git the Git object
   * @param revision the branch name or commit id
   * @param page the page number (1-)
   * @param limit the number of commit info per page. 0 (default) means unlimited.
   * @param path filters by this path. default is no filter.
   * @return a tuple of the commit list and whether has next, or the error message
   */
  def getCommitLog(git: Git, revision: String, page: Int = 1, limit: Int = 0, path: String = ""): Either[String, (List[CommitInfo], Boolean)] = {
    val fixedPage = if(page <= 0) 1 else page
    
    @scala.annotation.tailrec
    def getCommitLog(i: java.util.Iterator[RevCommit], count: Int, logs: List[CommitInfo]): (List[CommitInfo], Boolean)  =
      i.hasNext match {
        case true if(limit <= 0 || logs.size < limit) => {
          val commit = i.next
          getCommitLog(i, count + 1, if(limit <= 0 || (fixedPage - 1) * limit <= count) logs :+ new CommitInfo(commit) else logs)
        }
        case _ => (logs, i.hasNext)
      }
    
    using(new RevWalk(git.getRepository)){ revWalk =>
      defining(git.getRepository.resolve(revision)){ objectId =>
        if(objectId == null){
          Left(s"${revision} can't be resolved.")
        } else {
          revWalk.markStart(revWalk.parseCommit(objectId))
          if(path.nonEmpty){
            revWalk.setRevFilter(new RevFilter(){
              def include(walk: RevWalk, commit: RevCommit): Boolean = {
                getDiffs(git, commit.getName, false)._1.find(_.newPath == path).nonEmpty
              }
              override def clone(): RevFilter = this
            })
          }
          Right(getCommitLog(revWalk.iterator, 0, Nil))
        }
      }
    }
  }

  def getCommitLogs(git: Git, begin: String, includesLastCommit: Boolean = false)
                   (endCondition: RevCommit => Boolean): List[CommitInfo] = {
    @scala.annotation.tailrec
    def getCommitLog(i: java.util.Iterator[RevCommit], logs: List[CommitInfo]): List[CommitInfo] =
      i.hasNext match {
        case true  => {
          val revCommit = i.next
          if(endCondition(revCommit)){
            if(includesLastCommit) logs :+ new CommitInfo(revCommit) else logs
          } else {
            getCommitLog(i, logs :+ new CommitInfo(revCommit))
          }
        }
        case false => logs
      }

    using(new RevWalk(git.getRepository)){ revWalk =>
      revWalk.markStart(revWalk.parseCommit(git.getRepository.resolve(begin)))
      getCommitLog(revWalk.iterator, Nil).reverse
    }
  }

  
  /**
   * Returns the commit list between two revisions.
   * 
   * @param git the Git object
   * @param from the from revision
   * @param to the to revision
   * @return the commit list
   */
  // TODO swap parameters 'from' and 'to'!?
  def getCommitLog(git: Git, from: String, to: String): List[CommitInfo] =
    getCommitLogs(git, to)(_.getName == from)
  
  /**
   * Returns the latest RevCommit of the specified path.
   * 
   * @param git the Git object
   * @param path the path
   * @param revision the branch name or commit id
   * @return the latest commit
   */
  def getLatestCommitFromPath(git: Git, path: String, revision: String): Option[RevCommit] =
    getLatestCommitFromPaths(git, List(path), revision).get(path)

  /**
   * Returns the list of latest RevCommit of the specified paths.
   *
   * @param git the Git object
   * @param paths the list of paths
   * @param revision the branch name or commit id
   * @return the list of latest commit
   */
  def getLatestCommitFromPaths(git: Git, paths: List[String], revision: String): Map[String, RevCommit] = {
    val start = getRevCommitFromId(git, git.getRepository.resolve(revision))
    paths.map { path =>
      val commit = git.log.add(start).addPath(path).setMaxCount(1).call.iterator.next
      (path, commit)
    }.toMap
  }

  /**
   * Returns the tuple of diff of the given commit and the previous commit id.
   */
  def getDiffs(git: Git, id: String, fetchContent: Boolean = true): (List[DiffInfo], Option[String]) = {
    @scala.annotation.tailrec
    def getCommitLog(i: java.util.Iterator[RevCommit], logs: List[RevCommit]): List[RevCommit] =
      i.hasNext match {
        case true if(logs.size < 2) => getCommitLog(i, logs :+ i.next)
        case _ => logs
      }

    using(new RevWalk(git.getRepository)){ revWalk =>
      revWalk.markStart(revWalk.parseCommit(git.getRepository.resolve(id)))
      val commits   = getCommitLog(revWalk.iterator, Nil)
      val revCommit = commits(0)

      if(commits.length >= 2){
        // not initial commit
        val oldCommit = if(revCommit.getParentCount >= 2) {
          // merge commit
          revCommit.getParents.head
        } else {
          commits(1)
        }
        (getDiffs(git, oldCommit.getName, id, fetchContent), Some(oldCommit.getName))

      } else {
        // initial commit
        using(new TreeWalk(git.getRepository)){ treeWalk =>
          treeWalk.addTree(revCommit.getTree)
          val buffer = new scala.collection.mutable.ListBuffer[DiffInfo]()
          while(treeWalk.next){
            buffer.append((if(!fetchContent){
              DiffInfo(ChangeType.ADD, null, treeWalk.getPathString, None, None)
            } else {
              DiffInfo(ChangeType.ADD, null, treeWalk.getPathString, None,
                JGitUtil.getContentFromId(git, treeWalk.getObjectId(0), false).filter(FileUtil.isText).map(convertFromByteArray))
            }))
          }
          (buffer.toList, None)
        }
      }
    }
  }

  def getDiffs(git: Git, from: String, to: String, fetchContent: Boolean): List[DiffInfo] = {
    val reader = git.getRepository.newObjectReader
    val oldTreeIter = new CanonicalTreeParser
    oldTreeIter.reset(reader, git.getRepository.resolve(from + "^{tree}"))

    val newTreeIter = new CanonicalTreeParser
    newTreeIter.reset(reader, git.getRepository.resolve(to + "^{tree}"))

    import scala.collection.JavaConverters._
    git.getRepository.getConfig.setString("diff", null, "renames", "copies")
    git.diff.setNewTree(newTreeIter).setOldTree(oldTreeIter).call.asScala.map { diff =>
      if(!fetchContent || FileUtil.isImage(diff.getOldPath) || FileUtil.isImage(diff.getNewPath)){
        DiffInfo(diff.getChangeType, diff.getOldPath, diff.getNewPath, None, None)
      } else {
        DiffInfo(diff.getChangeType, diff.getOldPath, diff.getNewPath,
          JGitUtil.getContentFromId(git, diff.getOldId.toObjectId, false).filter(FileUtil.isText).map(convertFromByteArray),
          JGitUtil.getContentFromId(git, diff.getNewId.toObjectId, false).filter(FileUtil.isText).map(convertFromByteArray))
      }
    }.toList
  }


  /**
   * Returns the list of branch names of the specified commit.
   */
  def getBranchesOfCommit(git: Git, commitId: String): List[String] =
    using(new RevWalk(git.getRepository)){ revWalk =>
      defining(revWalk.parseCommit(git.getRepository.resolve(commitId + "^0"))){ commit =>
        git.getRepository.getAllRefs.entrySet.asScala.filter { e =>
          (e.getKey.startsWith(Constants.R_HEADS) && revWalk.isMergedInto(commit, revWalk.parseCommit(e.getValue.getObjectId)))
        }.map { e =>
          e.getValue.getName.substring(org.eclipse.jgit.lib.Constants.R_HEADS.length)
        }.toList.sorted
      }
    }

  /**
   * Returns the list of tags of the specified commit.
   */
  def getTagsOfCommit(git: Git, commitId: String): List[String] =
    using(new RevWalk(git.getRepository)){ revWalk =>
      defining(revWalk.parseCommit(git.getRepository.resolve(commitId + "^0"))){ commit =>
        git.getRepository.getAllRefs.entrySet.asScala.filter { e =>
          (e.getKey.startsWith(Constants.R_TAGS) && revWalk.isMergedInto(commit, revWalk.parseCommit(e.getValue.getObjectId)))
        }.map { e =>
          e.getValue.getName.substring(org.eclipse.jgit.lib.Constants.R_TAGS.length)
        }.toList.sorted.reverse
      }
    }

  def initRepository(dir: java.io.File): Unit =
    using(new RepositoryBuilder().setGitDir(dir).setBare.build){ repository =>
      repository.create
      setReceivePack(repository)
    }

  def cloneRepository(from: java.io.File, to: java.io.File): Unit =
    using(Git.cloneRepository.setURI(from.toURI.toString).setDirectory(to).setBare(true).call){ git =>
      setReceivePack(git.getRepository)
    }

  def isEmpty(git: Git): Boolean = git.getRepository.resolve(Constants.HEAD) == null

  private def setReceivePack(repository: org.eclipse.jgit.lib.Repository): Unit =
    defining(repository.getConfig){ config =>
      config.setBoolean("http", null, "receivepack", true)
      config.save
    }

  def getDefaultBranch(git: Git, repository: RepositoryService.RepositoryInfo,
                       revstr: String = ""): Option[(ObjectId, String)] = {
    Seq(
      Some(if(revstr.isEmpty) repository.repository.defaultBranch else revstr),
      repository.branchList.headOption
    ).flatMap {
      case Some(rev) => Some((git.getRepository.resolve(rev), rev))
      case None      => None
    }.find(_._1 != null)
  }

  def createBranch(git: Git, fromBranch: String, newBranch: String) = {
    try {
      git.branchCreate().setStartPoint(fromBranch).setName(newBranch).call()
      Right("Branch created.")
    } catch {
      case e: RefAlreadyExistsException => Left("Sorry, that branch already exists.")
      // JGitInternalException occurs when new branch name is 'a' and the branch whose name is 'a/*' exists.
      case _: InvalidRefNameException | _: JGitInternalException => Left("Sorry, that name is invalid.")
    }
  }

  def createDirCacheEntry(path: String, mode: FileMode, objectId: ObjectId): DirCacheEntry = {
    val entry = new DirCacheEntry(path)
    entry.setFileMode(mode)
    entry.setObjectId(objectId)
    entry
  }

  def createNewCommit(git: Git, inserter: ObjectInserter, headId: AnyObjectId, treeId: AnyObjectId,
                      ref: String, fullName: String, mailAddress: String, message: String): ObjectId = {
    val newCommit = new CommitBuilder()
    newCommit.setCommitter(new PersonIdent(fullName, mailAddress))
    newCommit.setAuthor(new PersonIdent(fullName, mailAddress))
    newCommit.setMessage(message)
    if(headId != null){
      newCommit.setParentIds(List(headId).asJava)
    }
    newCommit.setTreeId(treeId)

    val newHeadId = inserter.insert(newCommit)
    inserter.flush()
    inserter.release()

    val refUpdate = git.getRepository.updateRef(ref)
    refUpdate.setNewObjectId(newHeadId)
    refUpdate.update()

    newHeadId
  }

  /**
   * Read submodule information from .gitmodules
   */
  def getSubmodules(git: Git, tree: RevTree): List[SubmoduleInfo] = {
    val repository = git.getRepository
    getContentFromPath(git, tree, ".gitmodules", true).map { bytes =>
      (try {
        val config = new BlobBasedConfig(repository.getConfig(), bytes)
        config.getSubsections("submodule").asScala.map { module =>
          val path = config.getString("submodule", module, "path")
          val url  = config.getString("submodule", module, "url")
          SubmoduleInfo(module, path, url)
        }
      } catch {
        case e: ConfigInvalidException => {
          logger.error("Failed to load .gitmodules file for " + repository.getDirectory(), e)
          Nil
        }
      }).toList
    } getOrElse Nil
	}

  /**
   * Get object content of the given path as byte array from the Git repository.
   *
   * @param git the Git object
   * @param revTree the rev tree
   * @param path the path
   * @param fetchLargeFile if false then returns None for the large file
   * @return the byte array of content or None if object does not exist
   */
  def getContentFromPath(git: Git, revTree: RevTree, path: String, fetchLargeFile: Boolean): Option[Array[Byte]] = {
    @scala.annotation.tailrec
    def getPathObjectId(path: String, walk: TreeWalk): Option[ObjectId] = walk.next match {
      case true if(walk.getPathString == path) => Some(walk.getObjectId(0))
      case true  => getPathObjectId(path, walk)
      case false => None
    }

    using(new TreeWalk(git.getRepository)){ treeWalk =>
      treeWalk.addTree(revTree)
      treeWalk.setRecursive(true)
      getPathObjectId(path, treeWalk)
    } flatMap { objectId =>
      getContentFromId(git, objectId, fetchLargeFile)
    }
  }

  def getContentInfo(git: Git, path: String, objectId: ObjectId): ContentInfo = {
    // Viewer
    val large  = FileUtil.isLarge(git.getRepository.getObjectDatabase.open(objectId).getSize)
    val viewer = if(FileUtil.isImage(path)) "image" else if(large) "large" else "other"
    val bytes  = if(viewer == "other") JGitUtil.getContentFromId(git, objectId, false) else None

    if(viewer == "other"){
      if(bytes.isDefined && FileUtil.isText(bytes.get)){
        // text
        ContentInfo("text", Some(StringUtil.convertFromByteArray(bytes.get)), Some(StringUtil.detectEncoding(bytes.get)))
      } else {
        // binary
        ContentInfo("binary", None, None)
      }
    } else {
      // image or large
      ContentInfo(viewer, None, None)
    }
  }

  /**
   * Get object content of the given object id as byte array from the Git repository.
   *
   * @param git the Git object
   * @param id the object id
   * @param fetchLargeFile if false then returns None for the large file
   * @return the byte array of content or None if object does not exist
   */
  def getContentFromId(git: Git, id: ObjectId, fetchLargeFile: Boolean): Option[Array[Byte]] = try {
    val loader = git.getRepository.getObjectDatabase.open(id)
    if(fetchLargeFile == false && FileUtil.isLarge(loader.getSize)){
      None
    } else {
      using(git.getRepository.getObjectDatabase){ db =>
        Some(db.open(id).getBytes)
      }
    }
  } catch {
    case e: MissingObjectException => None
  }

  /**
   * Returns all commit id in the specified repository.
   */
  def getAllCommitIds(git: Git): Seq[String] = if(isEmpty(git)) {
    Nil
  } else {
    val existIds = new scala.collection.mutable.ListBuffer[String]()
    val i = git.log.all.call.iterator
    while(i.hasNext){
      existIds += i.next.name
    }
    existIds.toSeq
  }

  def processTree(git: Git, id: ObjectId)(f: (String, CanonicalTreeParser) => Unit) = {
    using(new RevWalk(git.getRepository)){ revWalk =>
      using(new TreeWalk(git.getRepository)){ treeWalk =>
        val index = treeWalk.addTree(revWalk.parseTree(id))
        treeWalk.setRecursive(true)
        while(treeWalk.next){
          f(treeWalk.getPathString, treeWalk.getTree(index, classOf[CanonicalTreeParser]))
        }
      }
    }
  }

  /**
   * Returns the identifier of the root commit (or latest merge commit) of the specified branch.
   */
  def getForkedCommitId(oldGit: Git, newGit: Git,
                        userName: String, repositoryName: String, branch: String,
                        requestUserName: String, requestRepositoryName: String, requestBranch: String): String =
    defining(getAllCommitIds(oldGit)){ existIds =>
      getCommitLogs(newGit, requestBranch, true) { commit =>
        existIds.contains(commit.name) && getBranchesOfCommit(oldGit, commit.getName).contains(branch)
      }.head.id
    }

  /**
   * Fetch pull request contents into refs/pull/${issueId}/head and return (commitIdTo, commitIdFrom)
   */
  def updatePullRequest(userName: String, repositoryName:String, branch: String, issueId: Int,
                        requestUserName: String, requestRepositoryName: String, requestBranch: String):(String, String) =
    using(Git.open(Directory.getRepositoryDir(userName, repositoryName)),
          Git.open(Directory.getRepositoryDir(requestUserName, requestRepositoryName))){ (oldGit, newGit) =>
      oldGit.fetch
        .setRemote(Directory.getRepositoryDir(requestUserName, requestRepositoryName).toURI.toString)
        .setRefSpecs(new RefSpec(s"refs/heads/${requestBranch}:refs/pull/${issueId}/head").setForceUpdate(true))
        .call

      val commitIdTo = oldGit.getRepository.resolve(s"refs/pull/${issueId}/head").getName
      val commitIdFrom = getForkedCommitId(oldGit, newGit,
        userName, repositoryName, branch,
        requestUserName, requestRepositoryName, requestBranch)
      (commitIdTo, commitIdFrom)
    }

  /**
   * Returns the last modified commit of specified path
   * @param git the Git object
   * @param startCommit the search base commit id
   * @param path the path of target file or directory
   * @return the last modified commit of specified path
   */
  def getLastModifiedCommit(git: Git, startCommit: RevCommit, path: String): RevCommit = {
    return git.log.add(startCommit).addPath(path).setMaxCount(1).call.iterator.next
  }

  def getBranches(owner: String, name: String, defaultBranch: String): Seq[BranchInfo] = {
    using(Git.open(getRepositoryDir(owner, name))){ git =>
      val repo = git.getRepository
      val defaultObject = repo.resolve(defaultBranch)
      git.branchList.call.asScala.map { ref =>
        val walk = new RevWalk(repo)
        try{
          val defaultCommit = walk.parseCommit(defaultObject)
          val branchName = ref.getName.stripPrefix("refs/heads/")
          val branchCommit = if(branchName == defaultBranch){
            defaultCommit
          }else{
            walk.parseCommit(ref.getObjectId)
          }
          val when = branchCommit.getCommitterIdent.getWhen
          val committer = branchCommit.getCommitterIdent.getName
          val committerEmail = branchCommit.getCommitterIdent.getEmailAddress
          val mergeInfo = if(branchName==defaultBranch){
            None
          }else{
            walk.reset()
            walk.setRevFilter( RevFilter.MERGE_BASE )
            walk.markStart(branchCommit)
            walk.markStart(defaultCommit)
            val mergeBase = walk.next()
            walk.reset()
            walk.setRevFilter(RevFilter.ALL)
            Some(BranchMergeInfo(
              ahead    = RevWalkUtils.count(walk, branchCommit, mergeBase),
              behind   = RevWalkUtils.count(walk, defaultCommit, mergeBase),
              isMerged = walk.isMergedInto(branchCommit, defaultCommit)))
          }
          BranchInfo(branchName, committer, when, committerEmail, mergeInfo, ref.getObjectId.name)
        } finally {
          walk.dispose();
        }
      }
    }
  }

<<<<<<< HEAD
  def getBlame(git: Git, id: String, path: String): Iterable[BlameInfo] = {
    Option(git.getRepository.resolve(id)).map{ commitId =>
      val blamer = new org.eclipse.jgit.api.BlameCommand(git.getRepository);
      blamer.setStartCommit(commitId)
      blamer.setFilePath(path)
      val blame = blamer.call()
      var blameMap = Map[String, JGitUtil.BlameInfo]()
      var idLine = List[(String, Int)]()
      val commits = 0.to(blame.getResultContents().size()-1).map{ i =>
        val c = blame.getSourceCommit(i)
        if(!blameMap.contains(c.name)){
          blameMap += c.name -> JGitUtil.BlameInfo(
            c.name,
            c.getAuthorIdent.getName,
            c.getAuthorIdent.getEmailAddress,
            c.getAuthorIdent.getWhen,
            Option(git.log.add(c).addPath(blame.getSourcePath(i)).setSkip(1).setMaxCount(2).call.iterator.next)
              .map(_.name),
            if(blame.getSourcePath(i)==path){ None }else{ Some(blame.getSourcePath(i)) },
            c.getCommitterIdent.getWhen,
            c.getShortMessage,
            Set.empty)
        }
        idLine :+= (c.name, i)
      }
      val limeMap = idLine.groupBy(_._1).mapValues(_.map(_._2).toSet)
      blameMap.values.map{b => b.copy(lines=limeMap(b.id))}
    }.getOrElse(Seq.empty)
=======
  /**
   * Returns sha1
   * @param owner repository owner
   * @param name  repository name
   * @param revstr  A git object references expression
   * @return sha1
   */
  def getShaByRef(owner:String, name:String,revstr: String): Option[String] = {
    using(Git.open(getRepositoryDir(owner, name))){ git =>
      Option(git.getRepository.resolve(revstr)).map(ObjectId.toString(_))
    }
>>>>>>> 73766f11
  }
}<|MERGE_RESOLUTION|>--- conflicted
+++ resolved
@@ -753,7 +753,6 @@
     }
   }
 
-<<<<<<< HEAD
   def getBlame(git: Git, id: String, path: String): Iterable[BlameInfo] = {
     Option(git.getRepository.resolve(id)).map{ commitId =>
       val blamer = new org.eclipse.jgit.api.BlameCommand(git.getRepository);
@@ -782,7 +781,8 @@
       val limeMap = idLine.groupBy(_._1).mapValues(_.map(_._2).toSet)
       blameMap.values.map{b => b.copy(lines=limeMap(b.id))}
     }.getOrElse(Seq.empty)
-=======
+  }
+
   /**
    * Returns sha1
    * @param owner repository owner
@@ -794,6 +794,5 @@
     using(Git.open(getRepositoryDir(owner, name))){ git =>
       Option(git.getRepository.resolve(revstr)).map(ObjectId.toString(_))
     }
->>>>>>> 73766f11
   }
 }
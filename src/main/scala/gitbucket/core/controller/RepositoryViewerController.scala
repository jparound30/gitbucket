--- conflicted
+++ resolved
@@ -395,12 +395,8 @@
   ajaxPost("/:owner/:repository/commit/:id/comment/_data/new", commentForm)(readableUsersOnly { (form, repository) =>
     val id = params("id")
     val commentId = createCommitComment(repository.owner, repository.name, id, context.loginAccount.get.userName,
-<<<<<<< HEAD
-      form.content, form.fileName, form.oldLineNumber, form.newLineNumber, form.issueId.isDefined)
+      form.content, form.fileName, form.oldLineNumber, form.newLineNumber, form.issueId)
     val comment = getCommitComment(repository.owner, repository.name, commentId.toString).get
-=======
-      form.content, form.fileName, form.oldLineNumber, form.newLineNumber, form.issueId)
->>>>>>> fc41e282
     form.issueId match {
       case Some(issueId) =>
         recordCommentPullRequestActivity(repository.owner, repository.name, context.loginAccount.get.userName, issueId, form.content)

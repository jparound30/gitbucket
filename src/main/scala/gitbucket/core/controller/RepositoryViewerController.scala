package gitbucket.core.controller

import gitbucket.core.api._
import gitbucket.core.repo.html
import gitbucket.core.helper
import gitbucket.core.service._
import gitbucket.core.util._
import gitbucket.core.util.JGitUtil._
import gitbucket.core.util.StringUtil._
import gitbucket.core.util.ControlUtil._
import gitbucket.core.util.Implicits._
import gitbucket.core.util.Directory._
import gitbucket.core.model.{Account, CommitState}
import gitbucket.core.service.CommitStatusService
import gitbucket.core.service.WebHookService._
import gitbucket.core.view
import gitbucket.core.view.helpers

import jp.sf.amateras.scalatra.forms._
import org.apache.commons.io.FileUtils
import org.eclipse.jgit.api.{ArchiveCommand, Git}
import org.eclipse.jgit.archive.{TgzFormat, ZipFormat}
import org.eclipse.jgit.dircache.DirCache
import org.eclipse.jgit.lib._
import org.eclipse.jgit.revwalk.RevCommit
import org.eclipse.jgit.treewalk._
import org.scalatra._


class RepositoryViewerController extends RepositoryViewerControllerBase
  with RepositoryService with AccountService with ActivityService with IssuesService with WebHookService with CommitsService
  with ReadableUsersAuthenticator with ReferrerAuthenticator with CollaboratorsAuthenticator with PullRequestService with CommitStatusService
  with WebHookPullRequestService

/**
 * The repository viewer.
 */
trait RepositoryViewerControllerBase extends ControllerBase {
  self: RepositoryService with AccountService with ActivityService with IssuesService with WebHookService with CommitsService
    with ReadableUsersAuthenticator with ReferrerAuthenticator with CollaboratorsAuthenticator with PullRequestService with CommitStatusService
    with WebHookPullRequestService =>

  ArchiveCommand.registerFormat("zip", new ZipFormat)
  ArchiveCommand.registerFormat("tar.gz", new TgzFormat)

  case class EditorForm(
    branch: String,
    path: String,
    content: String,
    message: Option[String],
    charset: String,
    lineSeparator: String,
    newFileName: String,
    oldFileName: Option[String]
  )

  case class DeleteForm(
    branch: String,
    path: String,
    message: Option[String],
    fileName: String
  )

  case class CommentForm(
    fileName: Option[String],
    oldLineNumber: Option[Int],
    newLineNumber: Option[Int],
    content: String,
    issueId: Option[Int]
  )

  val editorForm = mapping(
    "branch"        -> trim(label("Branch", text(required))),
    "path"          -> trim(label("Path", text())),
    "content"       -> trim(label("Content", text(required))),
    "message"       -> trim(label("Message", optional(text()))),
    "charset"       -> trim(label("Charset", text(required))),
    "lineSeparator" -> trim(label("Line Separator", text(required))),
    "newFileName"   -> trim(label("Filename", text(required))),
    "oldFileName"   -> trim(label("Old filename", optional(text())))
  )(EditorForm.apply)

  val deleteForm = mapping(
    "branch"   -> trim(label("Branch", text(required))),
    "path"     -> trim(label("Path", text())),
    "message"  -> trim(label("Message", optional(text()))),
    "fileName" -> trim(label("Filename", text(required)))
  )(DeleteForm.apply)

  val commentForm = mapping(
    "fileName"      -> trim(label("Filename", optional(text()))),
    "oldLineNumber" -> trim(label("Old line number", optional(number()))),
    "newLineNumber" -> trim(label("New line number", optional(number()))),
    "content"       -> trim(label("Content", text(required))),
    "issueId"       -> trim(label("Issue Id", optional(number())))
  )(CommentForm.apply)

  /**
   * Returns converted HTML from Markdown for preview.
   */
  post("/:owner/:repository/_preview")(referrersOnly { repository =>
    contentType = "text/html"
    helpers.markdown(params("content"), repository,
      params("enableWikiLink").toBoolean,
      params("enableRefsLink").toBoolean,
      params("enableTaskList").toBoolean,
      hasWritePermission(repository.owner, repository.name, context.loginAccount))
  })

  /**
   * Displays the file list of the repository root and the default branch.
   */
  get("/:owner/:repository")(referrersOnly {
    fileList(_)
  })

  /**
   * https://developer.github.com/v3/repos/#get
   */
  get("/api/v3/repos/:owner/:repository")(referrersOnly { repository =>
    JsonFormat(ApiRepository(repository, ApiUser(getAccountByUserName(repository.owner).get)))
  })

  /**
   * Displays the file list of the specified path and branch.
   */
  get("/:owner/:repository/tree/*")(referrersOnly { repository =>
    val (id, path) = splitPath(repository, multiParams("splat").head)
    if(path.isEmpty){
      fileList(repository, id)
    } else {
      fileList(repository, id, path)
    }
  })

  /**
   * Displays the commit list of the specified resource.
   */
  get("/:owner/:repository/commits/*")(referrersOnly { repository =>
    val (branchName, path) = splitPath(repository, multiParams("splat").head)
    val page = params.get("page").flatMap(_.toIntOpt).getOrElse(1)

    using(Git.open(getRepositoryDir(repository.owner, repository.name))){ git =>
      JGitUtil.getCommitLog(git, branchName, page, 30, path) match {
        case Right((logs, hasNext)) =>
          html.commits(if(path.isEmpty) Nil else path.split("/").toList, branchName, repository,
            logs.splitWith{ (commit1, commit2) =>
              view.helpers.date(commit1.commitTime) == view.helpers.date(commit2.commitTime)
            }, page, hasNext, hasWritePermission(repository.owner, repository.name, context.loginAccount))
        case Left(_) => NotFound
      }
    }
  })

  /**
   * https://developer.github.com/v3/repos/statuses/#create-a-status
   */
  post("/api/v3/repos/:owner/:repo/statuses/:sha")(collaboratorsOnly { repository =>
    (for{
      ref <- params.get("sha")
      sha <- JGitUtil.getShaByRef(repository.owner, repository.name, ref)
      data <- extractFromJsonBody[CreateAStatus] if data.isValid
      creator <- context.loginAccount
      state <- CommitState.valueOf(data.state)
      statusId = createCommitStatus(repository.owner, repository.name, sha, data.context.getOrElse("default"),
                                    state, data.target_url, data.description, new java.util.Date(), creator)
      status <- getCommitStatus(repository.owner, repository.name, statusId)
    } yield {
      JsonFormat(ApiCommitStatus(status, ApiUser(creator)))
    }) getOrElse NotFound
  })

  /**
   * https://developer.github.com/v3/repos/statuses/#list-statuses-for-a-specific-ref
   *
   * ref is Ref to list the statuses from. It can be a SHA, a branch name, or a tag name.
   */
  get("/api/v3/repos/:owner/:repo/commits/:ref/statuses")(referrersOnly { repository =>
    (for{
      ref <- params.get("ref")
      sha <- JGitUtil.getShaByRef(repository.owner, repository.name, ref)
    } yield {
      JsonFormat(getCommitStatuesWithCreator(repository.owner, repository.name, sha).map{ case(status, creator) =>
        ApiCommitStatus(status, ApiUser(creator))
      })
    }) getOrElse NotFound
  })

  /**
   * https://developer.github.com/v3/repos/statuses/#get-the-combined-status-for-a-specific-ref
   *
   * ref is Ref to list the statuses from. It can be a SHA, a branch name, or a tag name.
   */
  get("/api/v3/repos/:owner/:repo/commits/:ref/status")(referrersOnly { repository =>
    (for{
      ref <- params.get("ref")
      owner <- getAccountByUserName(repository.owner)
      sha <- JGitUtil.getShaByRef(repository.owner, repository.name, ref)
    } yield {
      val statuses = getCommitStatuesWithCreator(repository.owner, repository.name, sha)
      JsonFormat(ApiCombinedCommitStatus(sha, statuses, ApiRepository(repository, owner)))
    }) getOrElse NotFound
  })

  get("/:owner/:repository/new/*")(collaboratorsOnly { repository =>
    val (branch, path) = splitPath(repository, multiParams("splat").head)
    html.editor(branch, repository, if(path.length == 0) Nil else path.split("/").toList,
      None, JGitUtil.ContentInfo("text", None, Some("UTF-8")))
  })

  get("/:owner/:repository/edit/*")(collaboratorsOnly { repository =>
    val (branch, path) = splitPath(repository, multiParams("splat").head)

    using(Git.open(getRepositoryDir(repository.owner, repository.name))){ git =>
      val revCommit = JGitUtil.getRevCommitFromId(git, git.getRepository.resolve(branch))

      getPathObjectId(git, path, revCommit).map { objectId =>
        val paths = path.split("/")
        html.editor(branch, repository, paths.take(paths.size - 1).toList, Some(paths.last),
          JGitUtil.getContentInfo(git, path, objectId))
      } getOrElse NotFound
    }
  })

  get("/:owner/:repository/remove/*")(collaboratorsOnly { repository =>
    val (branch, path) = splitPath(repository, multiParams("splat").head)
    using(Git.open(getRepositoryDir(repository.owner, repository.name))){ git =>
      val revCommit = JGitUtil.getRevCommitFromId(git, git.getRepository.resolve(branch))

      getPathObjectId(git, path, revCommit).map { objectId =>
        val paths = path.split("/")
        html.delete(branch, repository, paths.take(paths.size - 1).toList, paths.last,
          JGitUtil.getContentInfo(git, path, objectId))
      } getOrElse NotFound
    }
  })

  post("/:owner/:repository/create", editorForm)(collaboratorsOnly { (form, repository) =>
    commitFile(
      repository  = repository,
      branch      = form.branch,
      path        = form.path,
      newFileName = Some(form.newFileName),
      oldFileName = None,
      content     = appendNewLine(convertLineSeparator(form.content, form.lineSeparator), form.lineSeparator),
      charset     = form.charset,
      message     = form.message.getOrElse(s"Create ${form.newFileName}")
    )

    redirect(s"/${repository.owner}/${repository.name}/blob/${form.branch}/${
      if(form.path.length == 0) form.newFileName else s"${form.path}/${form.newFileName}"
    }")
  })

  post("/:owner/:repository/update", editorForm)(collaboratorsOnly { (form, repository) =>
    commitFile(
      repository  = repository,
      branch      = form.branch,
      path        = form.path,
      newFileName = Some(form.newFileName),
      oldFileName = form.oldFileName,
      content     = appendNewLine(convertLineSeparator(form.content, form.lineSeparator), form.lineSeparator),
      charset     = form.charset,
      message     = if(form.oldFileName.exists(_ == form.newFileName)){
        form.message.getOrElse(s"Update ${form.newFileName}")
      } else {
        form.message.getOrElse(s"Rename ${form.oldFileName.get} to ${form.newFileName}")
      }
    )

    redirect(s"/${repository.owner}/${repository.name}/blob/${form.branch}/${
      if(form.path.length == 0) form.newFileName else s"${form.path}/${form.newFileName}"
    }")
  })

  post("/:owner/:repository/remove", deleteForm)(collaboratorsOnly { (form, repository) =>
    commitFile(repository, form.branch, form.path, None, Some(form.fileName), "", "",
      form.message.getOrElse(s"Delete ${form.fileName}"))

    redirect(s"/${repository.owner}/${repository.name}/tree/${form.branch}${if(form.path.length == 0) "" else form.path}")
  })

  /**
   * Displays the file content of the specified branch or commit.
   */
  val blobRoute = get("/:owner/:repository/blob/*")(referrersOnly { repository =>
    val (id, path) = splitPath(repository, multiParams("splat").head)
    val raw = params.get("raw").getOrElse("false").toBoolean
    using(Git.open(getRepositoryDir(repository.owner, repository.name))){ git =>
      val revCommit = JGitUtil.getRevCommitFromId(git, git.getRepository.resolve(id))
      getPathObjectId(git, path, revCommit).map { objectId =>
        if(raw){
          // Download
          JGitUtil.getContentFromId(git, objectId, true).map { bytes =>
            RawData("application/octet-stream", bytes)
          } getOrElse NotFound
        } else {
<<<<<<< HEAD
          html.blob(id, repository, path.split("/").toList,
            JGitUtil.getContentInfo(git, path, objectId),
            new JGitUtil.CommitInfo(JGitUtil.getLastModifiedCommit(git, revCommit, path)),
            hasWritePermission(repository.owner, repository.name, context.loginAccount)
          )
=======
          html.blob(id, repository, path.split("/").toList, JGitUtil.getContentInfo(git, path, objectId),
            new JGitUtil.CommitInfo(lastModifiedCommit),hasWritePermission(repository.owner, repository.name, context.loginAccount),
            request.paths(2)=="blame")
>>>>>>> d8d18ed2
        }
      } getOrElse NotFound
    }
  })

  get("/:owner/:repository/blame/*"){
    blobRoute.action()
  }

  /**
   * Blame data.
   */
  ajaxGet("/:owner/:repository/get-blame/*")(referrersOnly { repository =>
    val (id, path) = splitPath(repository, multiParams("splat").head)
    contentType = formats("json")
    using(Git.open(getRepositoryDir(repository.owner, repository.name))){ git =>
      val last = git.log.add(git.getRepository.resolve(id)).addPath(path).setMaxCount(1).call.iterator.next.name
      Map(
        "root"  -> s"${context.baseUrl}/${repository.owner}/${repository.name}",
        "id"    -> id,
        "path"  -> path,
        "last"  -> last,
        "blame" -> JGitUtil.getBlame(git, id, path).map{ blame =>
          Map(
            "id"       -> blame.id,
            "author"   -> view.helpers.user(blame.authorName, blame.authorEmailAddress).toString,
            "avatar"   -> view.helpers.avatarLink(blame.authorName, 32, blame.authorEmailAddress).toString,
            "authed"   -> helper.html.datetimeago(blame.authorTime).toString,
            "prev"     -> blame.prev,
            "prevPath" -> blame.prevPath,
            "commited" -> blame.commitTime.getTime,
            "message"  -> blame.message,
            "lines"    -> blame.lines)
        })
    }
  })

  /**
   * Displays details of the specified commit.
   */
  get("/:owner/:repository/commit/:id")(referrersOnly { repository =>
    val id = params("id")

    using(Git.open(getRepositoryDir(repository.owner, repository.name))){ git =>
      defining(JGitUtil.getRevCommitFromId(git, git.getRepository.resolve(id))){ revCommit =>
        JGitUtil.getDiffs(git, id) match { case (diffs, oldCommitId) =>
          html.commit(id, new JGitUtil.CommitInfo(revCommit),
            JGitUtil.getBranchesOfCommit(git, revCommit.getName),
            JGitUtil.getTagsOfCommit(git, revCommit.getName),
            getCommitComments(repository.owner, repository.name, id, false),
            repository, diffs, oldCommitId, hasWritePermission(repository.owner, repository.name, context.loginAccount))
        }
      }
    }
  })

  post("/:owner/:repository/commit/:id/comment/new", commentForm)(readableUsersOnly { (form, repository) =>
    val id = params("id")
    createCommitComment(repository.owner, repository.name, id, context.loginAccount.get.userName, form.content,
      form.fileName, form.oldLineNumber, form.newLineNumber, form.issueId.isDefined)
    form.issueId match {
      case Some(issueId) => recordCommentPullRequestActivity(repository.owner, repository.name, context.loginAccount.get.userName, issueId, form.content)
      case None => recordCommentCommitActivity(repository.owner, repository.name, context.loginAccount.get.userName, id, form.content)
    }
    redirect(s"/${repository.owner}/${repository.name}/commit/${id}")
  })

  ajaxGet("/:owner/:repository/commit/:id/comment/_form")(readableUsersOnly { repository =>
    val id            = params("id")
    val fileName      = params.get("fileName")
    val oldLineNumber = params.get("oldLineNumber") map (_.toInt)
    val newLineNumber = params.get("newLineNumber") map (_.toInt)
    val issueId   = params.get("issueId") map (_.toInt)
    html.commentform(
      commitId = id,
      fileName, oldLineNumber, newLineNumber, issueId,
      hasWritePermission = hasWritePermission(repository.owner, repository.name, context.loginAccount),
      repository = repository
    )
  })

  ajaxPost("/:owner/:repository/commit/:id/comment/_data/new", commentForm)(readableUsersOnly { (form, repository) =>
    val id = params("id")
    val commentId = createCommitComment(repository.owner, repository.name, id, context.loginAccount.get.userName,
      form.content, form.fileName, form.oldLineNumber, form.newLineNumber, form.issueId.isDefined)
    form.issueId match {
      case Some(issueId) => recordCommentPullRequestActivity(repository.owner, repository.name, context.loginAccount.get.userName, issueId, form.content)
      case None => recordCommentCommitActivity(repository.owner, repository.name, context.loginAccount.get.userName, id, form.content)
    }
    helper.html.commitcomment(getCommitComment(repository.owner, repository.name, commentId.toString).get,
      hasWritePermission(repository.owner, repository.name, context.loginAccount), repository)
  })

  ajaxGet("/:owner/:repository/commit_comments/_data/:id")(readableUsersOnly { repository =>
    getCommitComment(repository.owner, repository.name, params("id")) map { x =>
      if(isEditable(x.userName, x.repositoryName, x.commentedUserName)){
        params.get("dataType") collect {
          case t if t == "html" => html.editcomment(
            x.content, x.commentId, x.userName, x.repositoryName)
        } getOrElse {
          contentType = formats("json")
          org.json4s.jackson.Serialization.write(
            Map("content" -> view.Markdown.toHtml(x.content,
              repository, false, true, true, isEditable(x.userName, x.repositoryName, x.commentedUserName))
            ))
        }
      } else Unauthorized
    } getOrElse NotFound
  })

  ajaxPost("/:owner/:repository/commit_comments/edit/:id", commentForm)(readableUsersOnly { (form, repository) =>
    defining(repository.owner, repository.name){ case (owner, name) =>
      getCommitComment(owner, name, params("id")).map { comment =>
        if(isEditable(owner, name, comment.commentedUserName)){
          updateCommitComment(comment.commentId, form.content)
          redirect(s"/${owner}/${name}/commit_comments/_data/${comment.commentId}")
        } else Unauthorized
      } getOrElse NotFound
    }
  })

  ajaxPost("/:owner/:repository/commit_comments/delete/:id")(readableUsersOnly { repository =>
    defining(repository.owner, repository.name){ case (owner, name) =>
      getCommitComment(owner, name, params("id")).map { comment =>
        if(isEditable(owner, name, comment.commentedUserName)){
          Ok(deleteCommitComment(comment.commentId))
        } else Unauthorized
      } getOrElse NotFound
    }
  })

  /**
   * Displays branches.
   */
  get("/:owner/:repository/branches")(referrersOnly { repository =>
    val branches = JGitUtil.getBranches(repository.owner, repository.name, repository.repository.defaultBranch)
      .sortBy(br => (br.mergeInfo.isEmpty, br.commitTime))
      .map(br => br -> getPullRequestByRequestCommit(repository.owner, repository.name, repository.repository.defaultBranch, br.name, br.commitId))
      .reverse
    html.branches(branches, hasWritePermission(repository.owner, repository.name, context.loginAccount), repository)
  })

  /**
   * Creates a branch.
   */
  post("/:owner/:repository/branches")(collaboratorsOnly { repository =>
    val newBranchName = params.getOrElse("new", halt(400))
    val fromBranchName = params.getOrElse("from", halt(400))
    using(Git.open(getRepositoryDir(repository.owner, repository.name))){ git =>
      JGitUtil.createBranch(git, fromBranchName, newBranchName)
    } match {
      case Right(message) =>
        flash += "info" -> message
        redirect(s"/${repository.owner}/${repository.name}/tree/${StringUtil.urlEncode(newBranchName).replace("%2F", "/")}")
      case Left(message) =>
        flash += "error" -> message
        redirect(s"/${repository.owner}/${repository.name}/tree/${fromBranchName}")
    }
  })

  /**
   * Deletes branch.
   */
  get("/:owner/:repository/delete/*")(collaboratorsOnly { repository =>
    val branchName = multiParams("splat").head
    val userName   = context.loginAccount.get.userName
    if(repository.repository.defaultBranch != branchName){
      using(Git.open(getRepositoryDir(repository.owner, repository.name))){ git =>
        git.branchDelete().setForce(true).setBranchNames(branchName).call()
        recordDeleteBranchActivity(repository.owner, repository.name, userName, branchName)
      }
    }
    redirect(s"/${repository.owner}/${repository.name}/branches")
  })

  /**
   * Displays tags.
   */
  get("/:owner/:repository/tags")(referrersOnly {
    html.tags(_)
  })

  /**
   * Download repository contents as an archive.
   */
  get("/:owner/:repository/archive/*")(referrersOnly { repository =>
    multiParams("splat").head match {
      case name if name.endsWith(".zip") =>
        archiveRepository(name, ".zip", repository)
      case name if name.endsWith(".tar.gz") =>
        archiveRepository(name, ".tar.gz", repository)
      case _ => BadRequest
    }
  })

  get("/:owner/:repository/network/members")(referrersOnly { repository =>
    html.forked(
      getRepository(
        repository.repository.originUserName.getOrElse(repository.owner),
        repository.repository.originRepositoryName.getOrElse(repository.name),
        context.baseUrl),
      getForkedRepositories(
        repository.repository.originUserName.getOrElse(repository.owner),
        repository.repository.originRepositoryName.getOrElse(repository.name)),
      repository)
  })

  /**
   * Displays the file find of branch.
   */
  get("/:owner/:repository/find/:ref")(referrersOnly { repository =>
    using(Git.open(getRepositoryDir(repository.owner, repository.name))){ git =>
      JGitUtil.getTreeId(git, params("ref")).map{ treeId =>
        html.find(params("ref"),
                  treeId,
                  repository,
                  context.loginAccount match {
                    case None => List()
                    case account: Option[Account] => getGroupsByUserName(account.get.userName)
                  })
      } getOrElse NotFound
    }
  })

  /**
   * Get all file list of branch.
   */
  ajaxGet("/:owner/:repository/tree-list/:tree")(referrersOnly { repository =>
    using(Git.open(getRepositoryDir(repository.owner, repository.name))){ git =>
      val treeId = params("tree")
      contentType = formats("json")
      Map("paths" -> JGitUtil.getAllFileListByTreeId(git, treeId))
    }
  })

  private def splitPath(repository: RepositoryService.RepositoryInfo, path: String): (String, String) = {
    val id = repository.branchList.collectFirst {
      case branch if(path == branch || path.startsWith(branch + "/")) => branch
    } orElse repository.tags.collectFirst {
      case tag if(path == tag.name || path.startsWith(tag.name + "/")) => tag.name
    } getOrElse path.split("/")(0)

    (id, path.substring(id.length).stripPrefix("/"))
  }


  private val readmeFiles = view.helpers.renderableSuffixes.map(suffix => s"readme${suffix}") ++ Seq("readme.txt", "readme")

  /**
   * Provides HTML of the file list.
   *
   * @param repository the repository information
   * @param revstr the branch name or commit id(optional)
   * @param path the directory path (optional)
   * @return HTML of the file list
   */
  private def fileList(repository: RepositoryService.RepositoryInfo, revstr: String = "", path: String = ".") = {
    if(repository.commitCount == 0){
      html.guide(repository, hasWritePermission(repository.owner, repository.name, context.loginAccount))
    } else {
      using(Git.open(getRepositoryDir(repository.owner, repository.name))){ git =>
        // get specified commit
        JGitUtil.getDefaultBranch(git, repository, revstr).map { case (objectId, revision) =>
          defining(JGitUtil.getRevCommitFromId(git, objectId)) { revCommit =>
            val lastModifiedCommit = if(path == ".") revCommit else JGitUtil.getLastModifiedCommit(git, revCommit, path)
            // get files
            val files = JGitUtil.getFileList(git, revision, path)
            val parentPath = if (path == ".") Nil else path.split("/").toList
            // process README.md or README.markdown
            val readme = files.find { file =>
              readmeFiles.contains(file.name.toLowerCase)
            }.map { file =>
              val path = (file.name :: parentPath.reverse).reverse
              path -> StringUtil.convertFromByteArray(JGitUtil.getContentFromId(
                Git.open(getRepositoryDir(repository.owner, repository.name)), file.id, true).get)
            }

            html.files(revision, repository,
              if(path == ".") Nil else path.split("/").toList, // current path
              context.loginAccount match {
                case None => List()
                case account: Option[Account] => getGroupsByUserName(account.get.userName)
              }, // groups of current user
              new JGitUtil.CommitInfo(lastModifiedCommit), // last modified commit
              files, readme, hasWritePermission(repository.owner, repository.name, context.loginAccount),
              getPullRequestFromBranch(repository.owner, repository.name, revstr, repository.repository.defaultBranch),
              flash.get("info"), flash.get("error"))
          }
        } getOrElse NotFound
      }
    }
  }

  private def commitFile(repository: RepositoryService.RepositoryInfo,
                         branch: String, path: String, newFileName: Option[String], oldFileName: Option[String],
                         content: String, charset: String, message: String) = {

    val newPath = newFileName.map { newFileName => if(path.length == 0) newFileName else s"${path}/${newFileName}" }
    val oldPath = oldFileName.map { oldFileName => if(path.length == 0) oldFileName else s"${path}/${oldFileName}" }

    LockUtil.lock(s"${repository.owner}/${repository.name}"){
      using(Git.open(getRepositoryDir(repository.owner, repository.name))){ git =>
        val loginAccount = context.loginAccount.get
        val builder  = DirCache.newInCore.builder()
        val inserter = git.getRepository.newObjectInserter()
        val headName = s"refs/heads/${branch}"
        val headTip  = git.getRepository.resolve(headName)

        JGitUtil.processTree(git, headTip){ (path, tree) =>
          if(!newPath.exists(_ == path) && !oldPath.exists(_ == path)){
            builder.add(JGitUtil.createDirCacheEntry(path, tree.getEntryFileMode, tree.getEntryObjectId))
          }
        }

        newPath.foreach { newPath =>
          builder.add(JGitUtil.createDirCacheEntry(newPath, FileMode.REGULAR_FILE,
            inserter.insert(Constants.OBJ_BLOB, content.getBytes(charset))))
        }
        builder.finish()

        val commitId = JGitUtil.createNewCommit(git, inserter, headTip, builder.getDirCache.writeTree(inserter),
          headName, loginAccount.fullName, loginAccount.mailAddress, message)

        inserter.flush()
        inserter.release()

        // update refs
        val refUpdate = git.getRepository.updateRef(headName)
        refUpdate.setNewObjectId(commitId)
        refUpdate.setForceUpdate(false)
        refUpdate.setRefLogIdent(new PersonIdent(loginAccount.fullName, loginAccount.mailAddress))
        //refUpdate.setRefLogMessage("merged", true)
        refUpdate.update()

        // update pull request
        updatePullRequests(repository.owner, repository.name, branch)

        // record activity
        recordPushActivity(repository.owner, repository.name, loginAccount.userName, branch,
          List(new CommitInfo(JGitUtil.getRevCommitFromId(git, commitId))))

        // close issue by commit message
        closeIssuesFromMessage(message, loginAccount.userName, repository.owner, repository.name)

        // call web hook
        callPullRequestWebHookByRequestBranch("synchronize", repository, branch, context.baseUrl, loginAccount)
        val commit = new JGitUtil.CommitInfo(JGitUtil.getRevCommitFromId(git, commitId))
        callWebHookOf(repository.owner, repository.name, "push") {
          getAccountByUserName(repository.owner).map{ ownerAccount =>
            WebHookPushPayload(git, loginAccount, headName, repository, List(commit), ownerAccount)
          }
        }
      }
    }
  }

  private def getPathObjectId(git: Git, path: String, revCommit: RevCommit): Option[ObjectId] = {
    @scala.annotation.tailrec
    def _getPathObjectId(path: String, walk: TreeWalk): Option[ObjectId] = walk.next match {
      case true if(walk.getPathString == path) => Some(walk.getObjectId(0))
      case true  => _getPathObjectId(path, walk)
      case false => None
    }

    using(new TreeWalk(git.getRepository)){ treeWalk =>
      treeWalk.addTree(revCommit.getTree)
      treeWalk.setRecursive(true)
      _getPathObjectId(path, treeWalk)
    }
  }

  private def archiveRepository(name: String, suffix: String, repository: RepositoryService.RepositoryInfo): Unit = {
    val revision = name.stripSuffix(suffix)
    val workDir = getDownloadWorkDir(repository.owner, repository.name, session.getId)
    if(workDir.exists) {
      FileUtils.deleteDirectory(workDir)
    }
    workDir.mkdirs

    val filename = repository.name + "-" +
      (if(revision.length == 40) revision.substring(0, 10) else revision).replace('/', '_') + suffix

    using(Git.open(getRepositoryDir(repository.owner, repository.name))){ git =>
      val revCommit = JGitUtil.getRevCommitFromId(git, git.getRepository.resolve(revision))

      contentType = "application/octet-stream"
      response.setHeader("Content-Disposition", s"attachment; filename=${filename}")
      response.setBufferSize(1024 * 1024);

      git.archive
         .setFormat(suffix.tail)
         .setTree(revCommit.getTree)
         .setOutputStream(response.getOutputStream)
         .call()

      Unit
    }
  }

  private def isEditable(owner: String, repository: String, author: String)(implicit context: Context): Boolean =
    hasWritePermission(owner, repository, context.loginAccount) || author == context.loginAccount.get.userName
}<|MERGE_RESOLUTION|>--- conflicted
+++ resolved
@@ -295,17 +295,11 @@
             RawData("application/octet-stream", bytes)
           } getOrElse NotFound
         } else {
-<<<<<<< HEAD
           html.blob(id, repository, path.split("/").toList,
             JGitUtil.getContentInfo(git, path, objectId),
             new JGitUtil.CommitInfo(JGitUtil.getLastModifiedCommit(git, revCommit, path)),
-            hasWritePermission(repository.owner, repository.name, context.loginAccount)
-          )
-=======
-          html.blob(id, repository, path.split("/").toList, JGitUtil.getContentInfo(git, path, objectId),
-            new JGitUtil.CommitInfo(lastModifiedCommit),hasWritePermission(repository.owner, repository.name, context.loginAccount),
-            request.paths(2)=="blame")
->>>>>>> d8d18ed2
+            hasWritePermission(repository.owner, repository.name, context.loginAccount),
+            request.paths(2) == "blame")
         }
       } getOrElse NotFound
     }

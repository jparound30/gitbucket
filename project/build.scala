import sbt._
import Keys._
import org.scalatra.sbt._
import twirl.sbt.TwirlPlugin._
import com.typesafe.sbteclipse.plugin.EclipsePlugin.EclipseKeys

object MyBuild extends Build {
  val Organization = "jp.sf.amateras"
  val Name = "gitbucket"
  val Version = "0.0.1"
  val ScalaVersion = "2.10.3"
  val ScalatraVersion = "2.2.1"

  lazy val project = Project (
    "gitbucket",
    file("."),
    settings = Defaults.defaultSettings ++ ScalatraPlugin.scalatraWithJRebel ++ Seq(
      sourcesInBase := false,
      organization := Organization,
      name := Name,
      version := Version,
      scalaVersion := ScalaVersion,
      resolvers ++= Seq(
        Classpaths.typesafeReleases,
        "amateras-repo" at "http://amateras.sourceforge.jp/mvn/"
      ),
      scalacOptions := Seq("-deprecation", "-language:postfixOps"),
      libraryDependencies ++= Seq(
        "org.eclipse.jgit" % "org.eclipse.jgit.http.server" % "3.0.0.201306101825-r",
        "org.scalatra" %% "scalatra" % ScalatraVersion,
        "org.scalatra" %% "scalatra-specs2" % ScalatraVersion % "test",
        "org.scalatra" %% "scalatra-json" % ScalatraVersion,
        "org.json4s" %% "json4s-jackson" % "3.2.5",
        "jp.sf.amateras" %% "scalatra-forms" % "0.0.14",
        "commons-io" % "commons-io" % "2.4",
        "org.pegdown" % "pegdown" % "1.4.1",
        "org.apache.commons" % "commons-compress" % "1.5",
        "org.apache.commons" % "commons-email" % "1.3.1",
        "org.apache.httpcomponents" % "httpclient" % "4.3",
        "org.apache.sshd" % "apache-sshd" % "0.11.0",
<<<<<<< HEAD
        "com.typesafe.slick" %% "slick" % "2.0.2",
=======
        "com.typesafe.slick" %% "slick" % "1.0.1",
        "org.mozilla" % "rhino" % "1.7R4",
>>>>>>> 92e4e126
        "com.novell.ldap" % "jldap" % "2009-10-07",
        "org.quartz-scheduler" % "quartz" % "2.2.1",
        "com.h2database" % "h2" % "1.3.173",
        "ch.qos.logback" % "logback-classic" % "1.0.13" % "runtime",
        "org.eclipse.jetty" % "jetty-webapp" % "8.1.8.v20121106" % "container;provided",
        "org.eclipse.jetty.orbit" % "javax.servlet" % "3.0.0.v201112011016" % "container;provided;test" artifacts Artifact("javax.servlet", "jar", "jar"),
        "junit" % "junit" % "4.11" % "test"
      ),
      EclipseKeys.withSource := true,
      javacOptions in compile ++= Seq("-target", "6", "-source", "6"),
      testOptions in Test += Tests.Argument(TestFrameworks.Specs2, "junitxml", "console"),
      packageOptions += Package.MainClass("JettyLauncher")
    ) ++ seq(Twirl.settings: _*)
  )
}<|MERGE_RESOLUTION|>--- conflicted
+++ resolved
@@ -38,12 +38,8 @@
         "org.apache.commons" % "commons-email" % "1.3.1",
         "org.apache.httpcomponents" % "httpclient" % "4.3",
         "org.apache.sshd" % "apache-sshd" % "0.11.0",
-<<<<<<< HEAD
         "com.typesafe.slick" %% "slick" % "2.0.2",
-=======
-        "com.typesafe.slick" %% "slick" % "1.0.1",
         "org.mozilla" % "rhino" % "1.7R4",
->>>>>>> 92e4e126
         "com.novell.ldap" % "jldap" % "2009-10-07",
         "org.quartz-scheduler" % "quartz" % "2.2.1",
         "com.h2database" % "h2" % "1.3.173",
